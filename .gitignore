--- conflicted
+++ resolved
@@ -1,34 +1,4 @@
-<<<<<<< HEAD
 **/.DS_Store
-.firebase
-dist
-node_modules
-/*.zip
-.editorconfig
-
-scraper/Extreme Banners/
-
-scraper/Songs/
-
-scraper/extreme_out\.json
-
-scraper/acedb\.xml
-
-scraper/error\.txt
-
-scraper/masterlist\.csv
-
-cocoadraw/*
-
-.yarn
-.yarn/*
-!.yarn/cache
-!.yarn/patches
-!.yarn/plugins
-!.yarn/releases
-!.yarn/sdks
-!.yarn/versions
-=======
 .pnp.*
 .yarn/*
 !.yarn/patches
@@ -39,5 +9,4 @@
 
 dist
 node_modules
-/*.zip
->>>>>>> 8e048ba6
+/*.zip