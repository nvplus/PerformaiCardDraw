# PerformaiCardDraw
[![Netlify Status](https://api.netlify.com/api/v1/badges/a9ac8be2-edad-4096-b5c4-d30457afc399/deploy-status)](https://app.netlify.com/sites/performaicarddraw/deploys)

<<<<<<< HEAD
This is web-app that allows random draw of songs from Performai and other music games
with a variety of options for filtering which songs and charts are included. The intended use case
is in competitive tournaments or personal training.

The app is officially available at [https://performaicarddraw.netlify.app/](https://performaicarddraw.netlify.app/)
or as a downloadable zip file from the [releases page](https://github.com/albshin/PerformaiCardDraw/releases).
The app supports running fully offline, and can load and operate without an internet connection after
being loaded once in any modern web browser.

Original app by Jeff Lloyd; forked by [noahm](https://github.com/noahm)
and [FuriousDCSL](https://github.com/FuriousDCSL); and again forked. Contributions are welcome!

## Customizing / Contributing

Requirements
- Node 18
- Yarn 4.0.0-rc.40

**If your PR fails Netlify deployment, please check that your Yarn version matches the required Yarn version exactly**
=======
[![Discord](https://img.shields.io/discord/1013159796024823898?label=discord&style=flat-square)](https://discord.gg/QPyEATsbP7) ![GitHub contributors](https://img.shields.io/github/contributors/noahm/ddrcarddraw?style=flat-square) ![GitHub branch checks state](https://img.shields.io/github/checks-status/noahm/ddrcarddraw/main?style=flat-square) ![GitHub last commit](https://img.shields.io/github/last-commit/noahm/ddrcarddraw?style=flat-square) ![Libraries.io dependency status for GitHub repo](https://img.shields.io/librariesio/github/noahm/DDRCardDraw?style=flat-square)

The official build is available at [https://ddr.tools/](https://ddr.tools/).

Read all about what the app can do [in the user manual.](https://github.com/noahm/DDRCardDraw/blob/main/docs/readme.md)

## Customizing / Contributing

This app can be easily customized for any format a tournament might use, including adding song data for other games. If you have requests or ideas, you're welcome reach out on our [Discord server](https://discord.gg/QPyEATsbP7), [Facebook messenger](https://m.me/noah.manneschmidt), or [on the fediverse](https://mastodon.content.town/@noahm).

If you want to take a stab at developing features yourself, you will need have node.js >= 18.0.0 installed along with [yarn](https://yarnpkg.com/) and some familarity with React probably helps.
>>>>>>> 8e048ba6

Clone this repo to your computer. Then the following commands will be useful:

```sh
# Before running anything else, do this!
# It's a one-time local install of dependencies needed to build the app.
yarn install

# local development will start, with app running at http://localhost:8080/
# edits to the files in ./src/ will automatically reload the browser
yarn start

# if you make changes to any game/song data in ./src/songs/ this will give
# a basic sanity check on the format and contents of it
yarn validate:json

# build a zipped, standalone copy of the app that runs entirely offline,
# jacket images and all! simply unzip somewhere and open index.html
yarn build:zip
```

## Data imports

There are some other useful scripts in `scripts/` that help in maintaining data integrity and pulling in new song data. Several have top-level aliases so you can conveniently update song data: (must have node and yarn installed, and run `yarn install` once, as above)

```sh
<<<<<<< HEAD
# Import song data
yarn import:maimai
# Import maimai jackets
yarn import:maimai-jackets
```
=======
# download latest StepManiaX song data and jackets
yarn import:smx

# download latest DDR A3 song data and jackets (blends data from ZIv, RemyWiki, skillattack)
yarn import:ddr

# import an ITG/StepMania song pack into card draw
yarn import:itg path/to/pack/folder some-stub-name

# import the latest Pump it Up data using a data dump found here:
# https://github.com/AnyhowStep/pump-out-sqlite3-dump/
yarn import:pump path/to/pumpout/db
```

Ideas for future develoment are now being tracked as issues on this repo. Feel free to jump in if you want to help build out something new!
>>>>>>> 8e048ba6
<|MERGE_RESOLUTION|>--- conflicted
+++ resolved
@@ -1,7 +1,6 @@
 # PerformaiCardDraw
 [![Netlify Status](https://api.netlify.com/api/v1/badges/a9ac8be2-edad-4096-b5c4-d30457afc399/deploy-status)](https://app.netlify.com/sites/performaicarddraw/deploys)
 
-<<<<<<< HEAD
 This is web-app that allows random draw of songs from Performai and other music games
 with a variety of options for filtering which songs and charts are included. The intended use case
 is in competitive tournaments or personal training.
@@ -21,19 +20,6 @@
 - Yarn 4.0.0-rc.40
 
 **If your PR fails Netlify deployment, please check that your Yarn version matches the required Yarn version exactly**
-=======
-[![Discord](https://img.shields.io/discord/1013159796024823898?label=discord&style=flat-square)](https://discord.gg/QPyEATsbP7) ![GitHub contributors](https://img.shields.io/github/contributors/noahm/ddrcarddraw?style=flat-square) ![GitHub branch checks state](https://img.shields.io/github/checks-status/noahm/ddrcarddraw/main?style=flat-square) ![GitHub last commit](https://img.shields.io/github/last-commit/noahm/ddrcarddraw?style=flat-square) ![Libraries.io dependency status for GitHub repo](https://img.shields.io/librariesio/github/noahm/DDRCardDraw?style=flat-square)
-
-The official build is available at [https://ddr.tools/](https://ddr.tools/).
-
-Read all about what the app can do [in the user manual.](https://github.com/noahm/DDRCardDraw/blob/main/docs/readme.md)
-
-## Customizing / Contributing
-
-This app can be easily customized for any format a tournament might use, including adding song data for other games. If you have requests or ideas, you're welcome reach out on our [Discord server](https://discord.gg/QPyEATsbP7), [Facebook messenger](https://m.me/noah.manneschmidt), or [on the fediverse](https://mastodon.content.town/@noahm).
-
-If you want to take a stab at developing features yourself, you will need have node.js >= 18.0.0 installed along with [yarn](https://yarnpkg.com/) and some familarity with React probably helps.
->>>>>>> 8e048ba6
 
 Clone this repo to your computer. Then the following commands will be useful:
 
@@ -60,26 +46,8 @@
 There are some other useful scripts in `scripts/` that help in maintaining data integrity and pulling in new song data. Several have top-level aliases so you can conveniently update song data: (must have node and yarn installed, and run `yarn install` once, as above)
 
 ```sh
-<<<<<<< HEAD
 # Import song data
 yarn import:maimai
 # Import maimai jackets
 yarn import:maimai-jackets
-```
-=======
-# download latest StepManiaX song data and jackets
-yarn import:smx
-
-# download latest DDR A3 song data and jackets (blends data from ZIv, RemyWiki, skillattack)
-yarn import:ddr
-
-# import an ITG/StepMania song pack into card draw
-yarn import:itg path/to/pack/folder some-stub-name
-
-# import the latest Pump it Up data using a data dump found here:
-# https://github.com/AnyhowStep/pump-out-sqlite3-dump/
-yarn import:pump path/to/pumpout/db
-```
-
-Ideas for future develoment are now being tracked as issues on this repo. Feel free to jump in if you want to help build out something new!
->>>>>>> 8e048ba6
+```