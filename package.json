--- conflicted
+++ resolved
@@ -8,9 +8,8 @@
   },
   "scripts": {
     "start": "webpack serve --env dev=true",
-<<<<<<< HEAD
-    "build": "yarn validate && webpack",
-    "build:zip": "webpack --env zip",
+    "build": "npm run validate && webpack",
+    "build:zip": "npm run validate && webpack --env zip",
     "import:maimai": "ts-node scripts/maimai/import-maimai.ts",
     "import:maimai-jackets": "ts-node scripts/maimai/import-maimai-jackets.ts",
     "import:chunithm": "ts-node scripts/chunithm/import-chunithm.ts",
@@ -18,21 +17,8 @@
     "import:wacca": "ts-node scripts/wacca/import-wacca.ts",
     "import:wacca-jackets": "ts-node scripts/wacca/import-wacca-jackets.ts",
     "import:wacca-constants": "ts-node scripts/wacca/import-wacca-constants.ts",
-    "validate": "npm run validate:json && npm run validate:ts",
-    "validate:json": "ts-node scripts/validate.ts",
-=======
-    "build": "npm run validate && webpack",
-    "build:zip": "npm run validate && webpack --env zip",
-    "deploy:surge": "surge ./surge-redirect https://ddrdraw.surge.sh",
-    "deploy:staging": "surge ./surge-redirect https://ddrdraw-staging.surge.sh",
-    "import:ddr": "node scripts/import-ddr.mjs",
-    "import:pump": "node scripts/import-pump.mjs",
-    "import:sdvx": "node scripts/import-sdvx.mjs",
-    "import:smx": "node scripts/import-smx.mjs",
-    "import:itg": "node scripts/import-itg.mjs",
     "validate": "npm run validate:json && npm run validate:ts && eslint src",
     "validate:json": "node scripts/validate.mjs",
->>>>>>> f531eb4b
     "validate:ts": "tsc --noemit"
   },
   "author": "Noah Manneschmidt",
@@ -55,29 +41,17 @@
     "@blueprintjs/select": "^5.0.19",
     "@lcdp/offline-plugin": "^5.0.7",
     "@pmmmwh/react-refresh-webpack-plugin": "^0.5.11",
-<<<<<<< HEAD
-    "@types/better-sqlite3": "^7.6.0",
-    "@types/download": "^8.0.2",
-    "@types/fuzzy-search": "^2.1.0",
-    "@types/inquirer": "^9.0.3",
-    "@types/node": "^20.6.2",
-    "@types/node-fetch": "^2.6.5",
-    "@types/react": "^18.2.21",
-    "@types/react-dom": "^18.2.0",
-    "@typescript-eslint/eslint-plugin": "^6.7.0",
-    "@typescript-eslint/parser": "^6.7.0",
-    "autoprefixer": "^10.4.0",
-=======
     "@types/better-sqlite3": "^7.6.8",
+    "@types/download": "^8.0.5",
     "@types/fuzzy-search": "^2.1.5",
     "@types/inquirer": "^9.0.7",
     "@types/node": "^20.8.9",
+    "@types/node-fetch": "^2.6.9",
     "@types/react": "^18.2.33",
     "@types/react-dom": "^18.2.17",
     "@typescript-eslint/eslint-plugin": "^6.12.0",
     "@typescript-eslint/parser": "^6.12.0",
     "autoprefixer": "^10.4.16",
->>>>>>> f531eb4b
     "babel-loader": "^9.1.3",
     "better-sqlite3": "^9.1.1",
     "cacheable-lookup": "^7.0.0",
@@ -88,23 +62,15 @@
     "cross-spawn": "^7.0.3",
     "css-loader": "^6.5.0",
     "css-minimizer-webpack-plugin": "^5.0.0",
-<<<<<<< HEAD
     "download": "^8.0.0",
-    "eslint": "^8.49.0",
-=======
     "eslint": "^8.54.0",
->>>>>>> f531eb4b
     "eslint-config-prettier": "^9.0.0",
     "eslint-plugin-prettier": "^5.0.1",
     "eslint-plugin-react-hooks": "^4.6.0",
     "favicons": "^7.1.4",
     "favicons-webpack-plugin": "^6.0.0",
-<<<<<<< HEAD
-    "fork-ts-checker-webpack-plugin": "^8.0.0",
+    "fork-ts-checker-webpack-plugin": "^9.0.2",
     "framer-motion": "^10.16.4",
-=======
-    "fork-ts-checker-webpack-plugin": "^9.0.2",
->>>>>>> f531eb4b
     "fuzzy-search": "^3.0.2",
     "he": "^1.2.0",
     "html-webpack-plugin": "^5.5.3",
@@ -116,14 +82,9 @@
     "json-schema-to-typescript": "^13.1.1",
     "jsonschema": "^1.4.1",
     "mini-css-extract-plugin": "^2.7.6",
-<<<<<<< HEAD
-    "modern-screenshot": "^4.4.31",
-    "nanoid": "^5.0.1",
-    "node-fetch": "^2.6.7",
-=======
     "modern-screenshot": "^4.4.34",
     "nanoid": "^5.0.3",
->>>>>>> f531eb4b
+    "node-fetch": "^2.6.7",
     "normalize.css": "^8.0.1",
     "p-queue": "^6.6.2",
     "peerjs": "^2.0.0-beta.3",
@@ -138,16 +99,10 @@
     "sanitize-filename": "^1.6.3",
     "simfile-parser": "^0.7.0",
     "style-loader": "^3.3.1",
-<<<<<<< HEAD
     "ts-node": "^10.9.1",
-    "typescript": "^5.2.2",
-    "victory": "^36.6.11",
-    "webpack": "^5.88.2",
-=======
     "typescript": "^5.3.2",
     "victory": "^36.6.12",
     "webpack": "^5.89.0",
->>>>>>> f531eb4b
     "webpack-cli": "^5.1.4",
     "webpack-dev-server": "^4.13.0",
     "webpack-sources": "^3.2.1",
@@ -160,9 +115,5 @@
     "semver": "^7.5.2",
     "xml2js": "^0.5.0"
   },
-<<<<<<< HEAD
-  "packageManager": "yarn@3.6.3"
-=======
   "packageManager": "yarn@4.0.2"
->>>>>>> f531eb4b
 }