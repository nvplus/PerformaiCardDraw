--- conflicted
+++ resolved
@@ -29,13 +29,9 @@
     "eslint": "^4.17.0",
     "extract-text-webpack-plugin": "^3.0.2",
     "file-loader": "^1.1.6",
-<<<<<<< HEAD
-    "html-webpack-plugin": "^2.30.1",
     "jsdom": "^11.6.2",
-=======
     "formdata-polyfill": "^3.0.9",
     "html-webpack-plugin": "^3.2.0",
->>>>>>> e9fb7ae3
     "jsonschema": "^1.2.2",
     "postcss-loader": "^2.1.0",
     "preact": "^8.2.7",
