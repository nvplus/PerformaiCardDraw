--- conflicted
+++ resolved
@@ -29,36 +29,6 @@
             <li key={i}>{injectPumpoutLink(line)}</li>
           ))}
       </UL>
-<<<<<<< HEAD
-=======
-      <H2>Contribute</H2>
-      <p>{t({ id: "contact.prompt" })}</p>
-      <div style={{ display: "flex", justifyContent: "center" }}>
-        <ButtonGroup>
-          <AnchorButton
-            large
-            href="https://discord.gg/QPyEATsbP7"
-            target="_blank"
-            text={t({ id: "contact.discord" })}
-            icon={IconNames.Comment}
-          />
-          <AnchorButton
-            large
-            href="https://github.com/noahm/DDRCardDraw"
-            target="_blank"
-            text={t({ id: "contact.github" })}
-            icon={IconNames.GitBranch}
-          />
-          <AnchorButton
-            large
-            href="https://m.me/noah.manneschmidt"
-            target="_blank"
-            text={t({ id: "contact.facebook" })}
-            icon={IconNames.Chat}
-          />
-        </ButtonGroup>
-      </div>
->>>>>>> 8e048ba6
     </div>
   );
 }