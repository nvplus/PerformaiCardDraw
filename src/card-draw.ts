<<<<<<< HEAD
import { GameData, Song, Chart } from './models/SongData';
import { times } from './utils';
import { DrawnChart, Drawing } from './models/Drawing';
import { ConfigState } from './config-state';
import { getAvailableLevels } from './game-data-utils';
=======
import { nanoid } from "nanoid";
import { GameData, Song, Chart } from "./models/SongData";
import { times } from "./utils";
import { DrawnChart, EligibleChart, Drawing } from "./models/Drawing";
import { ConfigState } from "./config-state";
import { getDifficultyColor } from "./hooks/useDifficultyColor";
import { getDiffAbbr } from "./game-data-utils";
>>>>>>> 8e048ba6

export function getDrawnChart(
  gameData: GameData,
  currentSong: Song,
  chart: Chart,
): EligibleChart {
  return {
    name: currentSong.name,
    jacket: currentSong.jacket,
    nameTranslation: currentSong.name_translation,
    artist: currentSong.artist,
    artistTranslation: currentSong.artist_translation,
<<<<<<< HEAD
    bpm: currentSong.bpm ?? '0',
    difficultyClass: chart.diffClass,
    level: chart.lvl,
    levelConstant: chart.levelConstant ?? 0,
=======
    bpm: currentSong.bpm,
    level: chart.lvl,
    drawGroup: chart.drawGroup,
>>>>>>> 8e048ba6
    flags: (chart.flags || []).concat(currentSong.flags || []),
    song: currentSong,
    // Fill in variant data per game
    diffAbbr: getDiffAbbr(gameData, chart.diffClass),
    diffColor: getDifficultyColor(gameData, chart.diffClass),
  };
}

/** returns true if song matches configured flags */
export function songIsValid(
  config: ConfigState,
  song: Song,
  forPocketPick = false,
): boolean {
  if (forPocketPick && !config.constrainPocketPicks) {
    return true;
  }
  return (
    (!song.flags || song.flags.every((f) => config.flags.has(f))) &&
    config.categories.has(song.category)
  );
}

/** returns true if chart matches configured difficulty/style/lvl/flags */
export function chartIsValid(
  config: ConfigState,
  chart: Chart,
  forPocketPick = false,
): boolean {
  if (forPocketPick && !config.constrainPocketPicks) {
    return true;
  }
<<<<<<< HEAD
  const chartLevel = config.useLevelConstants
    ? chart.levelConstant ?? 0
    : chart.lvl;
=======
  const levelMetric = chart.drawGroup || chart.lvl;
>>>>>>> 8e048ba6
  return (
    config.difficulties.has(chart.diffClass) &&
<<<<<<< HEAD
    chartLevel >= config.lowerBound &&
    chartLevel <= config.upperBound &&
=======
    levelMetric >= config.lowerBound &&
    levelMetric <= config.upperBound &&
>>>>>>> 8e048ba6
    (!chart.flags || chart.flags.every((f) => config.flags.has(f)))
  );
}

export function* eligibleCharts(config: ConfigState, gameData: GameData) {
  for (const currentSong of gameData.songs) {
    if (!songIsValid(config, currentSong)) {
      continue;
    }
    const charts = currentSong.charts;

    for (const chart of charts) {
      if (!chartIsValid(config, chart)) {
        continue;
      }

      // add chart to deck
      yield getDrawnChart(gameData, currentSong, chart);
    }
  }
}

/**
 * Produces a drawn set of charts given the song data and the user
 * input of the html form elements.
 * @param songs The song data (see `src/songs/`)
 * @param configData the data gathered by all form elements on the page, indexed by `name` attribute
 */
export function draw(gameData: GameData, configData: ConfigState): Drawing {
  const {
    chartCount: numChartsToRandom,
    upperBound,
    lowerBound,
    useWeights,
    forceDistribution,
    weights,
    groupSongsAt,
    defaultPlayersPerDraw,
  } = configData;

<<<<<<< HEAD
  const validCharts: Record<string, Array<DrawnChart>> = {};
  const availableLevels = getAvailableLevels(gameData);
  availableLevels.forEach((level) => {
    validCharts[level.toString()] = [];
=======
  /** all charts we will consider to be valid for this draw */
  const validCharts = new Map<number, Array<EligibleChart>>();
  times(gameData.meta.lvlMax, (n) => {
    validCharts.set(n, []);
>>>>>>> 8e048ba6
  });

  for (const chart of eligibleCharts(configData, gameData)) {
    let levelMetric = chart.drawGroup || chart.level;
    // merge in higher difficulty charts into a single group, if configured to do so
    if (useWeights && groupSongsAt && groupSongsAt < levelMetric) {
      levelMetric = groupSongsAt;
    }
    validCharts.get(levelMetric)?.push(chart);
  }

  /**
   * the "deck" of difficulty levels to pick from
   */
  let distribution: Array<number> = [];
  /**
   * Total amount of weight used, so we can determine expected outcome below
   */
  let totalWeights = 0;
  /**
   * Maximum number of charts we can expect to draw of each level. Only used with `forceDistribution`
   */
  const maxDrawPerLevel: Record<string, number> = {};
  /**
   * List of difficulty levels that must be picked first, to meet minimums. Only used with `forceDistribution`
   */
  const requiredDrawDifficulties: number[] = [];

  // build an array of possible levels to pick from
  for (const level of availableLevels) {
    let weightAmount = 0;
    if (useWeights) {
      weightAmount = weights[level];
      totalWeights += weightAmount;
    } else {
      // eslint-disable-next-line @typescript-eslint/no-non-null-assertion
      weightAmount = validCharts.get(level)!.length;
    }
    times(weightAmount, () => distribution.push(level));
  }

  // If custom weights are used, expectedDrawsPerLevel[level] will be the maximum number
  // of cards of that level allowed in the card draw.
  // e.g. For a 5-card draw, we increase the cap by 1 at every 100%/5 = 20% threshold,
  // so a level with a weight of 15% can only show up on at most 1 card, a level with
  // a weight of 30% can only show up on at most 2 cards, etc.
  if (useWeights && forceDistribution) {
<<<<<<< HEAD
    for (const level of availableLevels) {
      let normalizedWeight =
        expectedDrawPerLevel[level.toString()] / totalWeights;
      expectedDrawPerLevel[level] = Math.ceil(
        normalizedWeight * numChartsToRandom
=======
    for (let level = lowerBound; level <= upperBound; level++) {
      const levelAsStr = level.toString();
      const normalizedWeight = weights[level] / totalWeights;
      maxDrawPerLevel[levelAsStr] = Math.ceil(
        normalizedWeight * numChartsToRandom,
>>>>>>> 8e048ba6
      );
      // setup minimum draws
      for (let i = 1; i < maxDrawPerLevel[levelAsStr]; i++) {
        requiredDrawDifficulties.push(level);
      }
    }
  }

  const drawnCharts: DrawnChart[] = [];
  /**
   * Record of how many songs of each difficulty have been drawn so far
   */
  const difficultyCounts: Record<string, number> = {};

  while (drawnCharts.length < numChartsToRandom) {
    if (distribution.length === 0) {
      // no more songs available to pick in the requested range
      // will be returning fewer than requested number of charts
      break;
    }

    // first pick a difficulty (with priority to minimum draws)
    let chosenDifficulty = requiredDrawDifficulties.shift();
    if (!chosenDifficulty) {
      chosenDifficulty =
        distribution[Math.floor(Math.random() * distribution.length)];
    }
    if (useWeights && groupSongsAt && groupSongsAt < chosenDifficulty) {
      chosenDifficulty = groupSongsAt;
    }
    // eslint-disable-next-line @typescript-eslint/no-non-null-assertion
    const selectableCharts = validCharts.get(chosenDifficulty)!;
    const randomIndex = Math.floor(Math.random() * selectableCharts.length);
    const randomChart = selectableCharts[randomIndex];

    if (randomChart) {
      // Save it in our list of drawn charts
      drawnCharts.push({
        ...randomChart,
        // Give this random chart a unique id within this drawing
        id: `drawn_chart-${nanoid(5)}`,
      });
      // remove drawn chart from deck so it cannot be re-drawn
      selectableCharts.splice(randomIndex, 1);
      if (!difficultyCounts[chosenDifficulty]) {
        difficultyCounts[chosenDifficulty] = 1;
      } else {
        difficultyCounts[chosenDifficulty]++;
      }
    }

    // check if maximum number of expected occurrences of this level of chart has been reached
    const reachedExpected =
      forceDistribution &&
      difficultyCounts[chosenDifficulty.toString()] ===
        maxDrawPerLevel[chosenDifficulty.toString()];

    if (selectableCharts.length === 0 || reachedExpected) {
      // can't pick any more songs of this difficulty
      distribution = distribution.filter((n) => n !== chosenDifficulty);
    }
  }

  return {
    id: `draw-${nanoid(10)}`,
    charts: shuffle(drawnCharts),
    players: times(defaultPlayersPerDraw, () => ""),
    bans: [],
    protects: [],
    pocketPicks: [],
    winners: [],
  };
}

/**
 * is this an accurate F-Y shuffle? who knows!?!
 */
export function shuffle<Item>(arr: Array<Item>): Array<Item> {
  const ret = arr.slice();
  for (let i = 0; i < ret.length; i++) {
    const randomUpcomingIndex =
      i + Math.floor(Math.random() * (ret.length - i));
    const currentItem = ret[i];
    ret[i] = ret[randomUpcomingIndex];
    ret[randomUpcomingIndex] = currentItem;
  }
  return ret;
}<|MERGE_RESOLUTION|>--- conflicted
+++ resolved
@@ -1,10 +1,3 @@
-<<<<<<< HEAD
-import { GameData, Song, Chart } from './models/SongData';
-import { times } from './utils';
-import { DrawnChart, Drawing } from './models/Drawing';
-import { ConfigState } from './config-state';
-import { getAvailableLevels } from './game-data-utils';
-=======
 import { nanoid } from "nanoid";
 import { GameData, Song, Chart } from "./models/SongData";
 import { times } from "./utils";
@@ -12,7 +5,7 @@
 import { ConfigState } from "./config-state";
 import { getDifficultyColor } from "./hooks/useDifficultyColor";
 import { getDiffAbbr } from "./game-data-utils";
->>>>>>> 8e048ba6
+import { getAvailableLevels } from './game-data-utils';
 
 export function getDrawnChart(
   gameData: GameData,
@@ -25,16 +18,9 @@
     nameTranslation: currentSong.name_translation,
     artist: currentSong.artist,
     artistTranslation: currentSong.artist_translation,
-<<<<<<< HEAD
     bpm: currentSong.bpm ?? '0',
-    difficultyClass: chart.diffClass,
     level: chart.lvl,
     levelConstant: chart.levelConstant ?? 0,
-=======
-    bpm: currentSong.bpm,
-    level: chart.lvl,
-    drawGroup: chart.drawGroup,
->>>>>>> 8e048ba6
     flags: (chart.flags || []).concat(currentSong.flags || []),
     song: currentSong,
     // Fill in variant data per game
@@ -67,22 +53,13 @@
   if (forPocketPick && !config.constrainPocketPicks) {
     return true;
   }
-<<<<<<< HEAD
-  const chartLevel = config.useLevelConstants
+  const levelMetric = config.useLevelConstants
     ? chart.levelConstant ?? 0
     : chart.lvl;
-=======
-  const levelMetric = chart.drawGroup || chart.lvl;
->>>>>>> 8e048ba6
   return (
     config.difficulties.has(chart.diffClass) &&
-<<<<<<< HEAD
-    chartLevel >= config.lowerBound &&
-    chartLevel <= config.upperBound &&
-=======
     levelMetric >= config.lowerBound &&
     levelMetric <= config.upperBound &&
->>>>>>> 8e048ba6
     (!chart.flags || chart.flags.every((f) => config.flags.has(f)))
   );
 }
@@ -114,8 +91,6 @@
 export function draw(gameData: GameData, configData: ConfigState): Drawing {
   const {
     chartCount: numChartsToRandom,
-    upperBound,
-    lowerBound,
     useWeights,
     forceDistribution,
     weights,
@@ -123,21 +98,15 @@
     defaultPlayersPerDraw,
   } = configData;
 
-<<<<<<< HEAD
-  const validCharts: Record<string, Array<DrawnChart>> = {};
+  const validCharts = new Map<number, Array<EligibleChart>>();
   const availableLevels = getAvailableLevels(gameData);
+  /** all charts we will consider to be valid for this draw */
   availableLevels.forEach((level) => {
-    validCharts[level.toString()] = [];
-=======
-  /** all charts we will consider to be valid for this draw */
-  const validCharts = new Map<number, Array<EligibleChart>>();
-  times(gameData.meta.lvlMax, (n) => {
-    validCharts.set(n, []);
->>>>>>> 8e048ba6
-  });
+    validCharts.set(level, []);
+  })
 
   for (const chart of eligibleCharts(configData, gameData)) {
-    let levelMetric = chart.drawGroup || chart.level;
+    let levelMetric = chart.level;
     // merge in higher difficulty charts into a single group, if configured to do so
     if (useWeights && groupSongsAt && groupSongsAt < levelMetric) {
       levelMetric = groupSongsAt;
@@ -181,19 +150,11 @@
   // so a level with a weight of 15% can only show up on at most 1 card, a level with
   // a weight of 30% can only show up on at most 2 cards, etc.
   if (useWeights && forceDistribution) {
-<<<<<<< HEAD
     for (const level of availableLevels) {
-      let normalizedWeight =
-        expectedDrawPerLevel[level.toString()] / totalWeights;
-      expectedDrawPerLevel[level] = Math.ceil(
-        normalizedWeight * numChartsToRandom
-=======
-    for (let level = lowerBound; level <= upperBound; level++) {
       const levelAsStr = level.toString();
       const normalizedWeight = weights[level] / totalWeights;
       maxDrawPerLevel[levelAsStr] = Math.ceil(
         normalizedWeight * numChartsToRandom,
->>>>>>> 8e048ba6
       );
       // setup minimum draws
       for (let i = 1; i < maxDrawPerLevel[levelAsStr]; i++) {
