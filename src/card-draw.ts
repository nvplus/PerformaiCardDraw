import { nanoid } from "nanoid";
import { GameData, Song, Chart } from "./models/SongData";
import { times } from "./utils";
import { DrawnChart, EligibleChart, Drawing } from "./models/Drawing";
import { ConfigState } from "./config-state";
import { getDifficultyColor } from "./hooks/useDifficultyColor";
import { getDiffAbbr } from "./game-data-utils";
import { getAvailableLevels } from './game-data-utils';

export function getDrawnChart(
  gameData: GameData,
  currentSong: Song,
  chart: Chart,
): EligibleChart {
  return {
    name: currentSong.name,
    jacket: currentSong.jacket,
    nameTranslation: currentSong.name_translation,
    artist: currentSong.artist,
    artistTranslation: currentSong.artist_translation,
    bpm: currentSong.bpm ?? '0',
    level: chart.lvl,
    levelConstant: chart.levelConstant ?? 0,
    flags: (chart.flags || []).concat(currentSong.flags || []),
    song: currentSong,
    // Fill in variant data per game
    diffAbbr: getDiffAbbr(gameData, chart.diffClass),
    diffColor: getDifficultyColor(gameData, chart.diffClass),
  };
}

/** returns true if song matches configured flags */
export function songIsValid(
  config: ConfigState,
  song: Song,
  forPocketPick = false,
): boolean {
  if (forPocketPick && !config.constrainPocketPicks) {
    return true;
  }
  return (
    (!song.flags || song.flags.every((f) => config.flags.has(f))) &&
    config.categories.has(song.category)
  );
}

/** returns true if chart matches configured difficulty/style/lvl/flags */
export function chartIsValid(
  config: ConfigState,
  chart: Chart,
  forPocketPick = false,
): boolean {
  if (forPocketPick && !config.constrainPocketPicks) {
    return true;
  }
  const levelMetric = config.useLevelConstants
    ? chart.levelConstant ?? 0
    : chart.lvl;
  return (
    config.difficulties.has(chart.diffClass) &&
    levelMetric >= config.lowerBound &&
    levelMetric <= config.upperBound &&
    (!chart.flags || chart.flags.every((f) => config.flags.has(f)))
  );
}

export function* eligibleCharts(config: ConfigState, gameData: GameData) {
  for (const currentSong of gameData.songs) {
    if (!songIsValid(config, currentSong)) {
      continue;
    }
    const charts = currentSong.charts;

    for (const chart of charts) {
      if (!chartIsValid(config, chart)) {
        continue;
      }

      // add chart to deck
      yield getDrawnChart(gameData, currentSong, chart);
    }
  }
}

/**
 * Produces a drawn set of charts given the song data and the user
 * input of the html form elements.
 * @param songs The song data (see `src/songs/`)
 * @param configData the data gathered by all form elements on the page, indexed by `name` attribute
 */
export function draw(gameData: GameData, configData: ConfigState): Drawing {
  const {
    chartCount: numChartsToRandom,
    useWeights,
    forceDistribution,
    weights,
    groupSongsAt,
    defaultPlayersPerDraw,
  } = configData;

  const validCharts = new Map<number, Array<EligibleChart>>();
  const availableLevels = getAvailableLevels(gameData);
  /** all charts we will consider to be valid for this draw */
  availableLevels.forEach((level) => {
    validCharts.set(level, []);
  })

  for (const chart of eligibleCharts(configData, gameData)) {
    let levelMetric = chart.level;
    // merge in higher difficulty charts into a single group, if configured to do so
    if (useWeights && groupSongsAt && groupSongsAt < levelMetric) {
      levelMetric = groupSongsAt;
    }
    validCharts.get(levelMetric)?.push(chart);
  }

  /**
   * the "deck" of difficulty levels to pick from
   */
  let distribution: Array<number> = [];
  /**
   * Total amount of weight used, so we can determine expected outcome below
   */
  let totalWeights = 0;
  /**
   * Maximum number of charts we can expect to draw of each level. Only used with `forceDistribution`
   */
  const maxDrawPerLevel: Record<string, number> = {};
  /**
   * List of difficulty levels that must be picked first, to meet minimums. Only used with `forceDistribution`
   */
  const requiredDrawDifficulties: number[] = [];

  const loopEnd = (useWeights && groupSongsAt) || upperBound;

  // build an array of possible levels to pick from
<<<<<<< HEAD
  for (const level of availableLevels) {
=======
  for (let level = lowerBound; level <= loopEnd; level++) {
>>>>>>> f531eb4b
    let weightAmount = 0;
    if (useWeights) {
      weightAmount = weights[level];
      totalWeights += weightAmount;
    } else {
      // eslint-disable-next-line @typescript-eslint/no-non-null-assertion
      weightAmount = validCharts.get(level)!.length;
    }
    times(weightAmount, () => distribution.push(level));
  }

  // If custom weights are used, expectedDrawsPerLevel[level] will be the maximum number
  // of cards of that level allowed in the card draw.
  // e.g. For a 5-card draw, we increase the cap by 1 at every 100%/5 = 20% threshold,
  // so a level with a weight of 15% can only show up on at most 1 card, a level with
  // a weight of 30% can only show up on at most 2 cards, etc.
  if (useWeights && forceDistribution) {
<<<<<<< HEAD
    for (const level of availableLevels) {
=======
    for (let level = lowerBound; level <= loopEnd; level++) {
>>>>>>> f531eb4b
      const levelAsStr = level.toString();
      const normalizedWeight = weights[level] / totalWeights;
      maxDrawPerLevel[levelAsStr] = Math.ceil(
        normalizedWeight * numChartsToRandom,
      );
      // setup minimum draws
      for (let i = 1; i < maxDrawPerLevel[levelAsStr]; i++) {
        requiredDrawDifficulties.push(level);
      }
    }
  }

  const drawnCharts: DrawnChart[] = [];
  /**
   * Record of how many songs of each difficulty have been drawn so far
   */
  const difficultyCounts: Record<string, number> = {};

  while (drawnCharts.length < numChartsToRandom) {
    if (distribution.length === 0) {
      // no more songs available to pick in the requested range
      // will be returning fewer than requested number of charts
      break;
    }

    // first pick a difficulty (with priority to minimum draws)
    let chosenDifficulty = requiredDrawDifficulties.shift();
    if (!chosenDifficulty) {
      chosenDifficulty =
        distribution[Math.floor(Math.random() * distribution.length)];
    }
    if (useWeights && groupSongsAt && groupSongsAt < chosenDifficulty) {
      chosenDifficulty = groupSongsAt;
    }
    // eslint-disable-next-line @typescript-eslint/no-non-null-assertion
    const selectableCharts = validCharts.get(chosenDifficulty)!;
    const randomIndex = Math.floor(Math.random() * selectableCharts.length);
    const randomChart = selectableCharts[randomIndex];

    if (randomChart) {
      // Save it in our list of drawn charts
      drawnCharts.push({
        ...randomChart,
        // Give this random chart a unique id within this drawing
        id: `drawn_chart-${nanoid(5)}`,
      });
      // remove drawn chart from deck so it cannot be re-drawn
      selectableCharts.splice(randomIndex, 1);
      if (!difficultyCounts[chosenDifficulty]) {
        difficultyCounts[chosenDifficulty] = 1;
      } else {
        difficultyCounts[chosenDifficulty]++;
      }
    }

    // check if maximum number of expected occurrences of this level of chart has been reached
    const reachedExpected =
      forceDistribution &&
      difficultyCounts[chosenDifficulty.toString()] ===
        maxDrawPerLevel[chosenDifficulty.toString()];

    if (selectableCharts.length === 0 || reachedExpected) {
      // can't pick any more songs of this difficulty
      distribution = distribution.filter((n) => n !== chosenDifficulty);
    }
  }

  return {
    id: `draw-${nanoid(10)}`,
    charts: shuffle(drawnCharts),
    players: times(defaultPlayersPerDraw, () => ""),
    bans: [],
    protects: [],
    pocketPicks: [],
    winners: [],
  };
}

/**
 * is this an accurate F-Y shuffle? who knows!?!
 */
export function shuffle<Item>(arr: Array<Item>): Array<Item> {
  const ret = arr.slice();
  for (let i = 0; i < ret.length; i++) {
    const randomUpcomingIndex =
      i + Math.floor(Math.random() * (ret.length - i));
    const currentItem = ret[i];
    ret[i] = ret[randomUpcomingIndex];
    ret[randomUpcomingIndex] = currentItem;
  }
  return ret;
}<|MERGE_RESOLUTION|>--- conflicted
+++ resolved
@@ -1,10 +1,10 @@
-import { nanoid } from "nanoid";
-import { GameData, Song, Chart } from "./models/SongData";
-import { times } from "./utils";
-import { DrawnChart, EligibleChart, Drawing } from "./models/Drawing";
-import { ConfigState } from "./config-state";
-import { getDifficultyColor } from "./hooks/useDifficultyColor";
-import { getDiffAbbr } from "./game-data-utils";
+import { nanoid } from 'nanoid';
+import { GameData, Song, Chart } from './models/SongData';
+import { times } from './utils';
+import { DrawnChart, EligibleChart, Drawing } from './models/Drawing';
+import { ConfigState } from './config-state';
+import { getDifficultyColor } from './hooks/useDifficultyColor';
+import { getDiffAbbr } from './game-data-utils';
 import { getAvailableLevels } from './game-data-utils';
 
 export function getDrawnChart(
@@ -103,7 +103,7 @@
   /** all charts we will consider to be valid for this draw */
   availableLevels.forEach((level) => {
     validCharts.set(level, []);
-  })
+  });
 
   for (const chart of eligibleCharts(configData, gameData)) {
     let levelMetric = chart.level;
@@ -131,14 +131,8 @@
    */
   const requiredDrawDifficulties: number[] = [];
 
-  const loopEnd = (useWeights && groupSongsAt) || upperBound;
-
   // build an array of possible levels to pick from
-<<<<<<< HEAD
   for (const level of availableLevels) {
-=======
-  for (let level = lowerBound; level <= loopEnd; level++) {
->>>>>>> f531eb4b
     let weightAmount = 0;
     if (useWeights) {
       weightAmount = weights[level];
@@ -156,11 +150,7 @@
   // so a level with a weight of 15% can only show up on at most 1 card, a level with
   // a weight of 30% can only show up on at most 2 cards, etc.
   if (useWeights && forceDistribution) {
-<<<<<<< HEAD
     for (const level of availableLevels) {
-=======
-    for (let level = lowerBound; level <= loopEnd; level++) {
->>>>>>> f531eb4b
       const levelAsStr = level.toString();
       const normalizedWeight = weights[level] / totalWeights;
       maxDrawPerLevel[levelAsStr] = Math.ceil(
@@ -231,7 +221,7 @@
   return {
     id: `draw-${nanoid(10)}`,
     charts: shuffle(drawnCharts),
-    players: times(defaultPlayersPerDraw, () => ""),
+    players: times(defaultPlayersPerDraw, () => ''),
     bans: [],
     protects: [],
     pocketPicks: [],
