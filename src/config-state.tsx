<<<<<<< HEAD
import createStore, { SetState } from 'zustand';
=======
import type { StoreApi } from "zustand";
import { createWithEqualityFn } from "zustand/traditional";
>>>>>>> 8e048ba6

export interface ConfigState {
  chartCount: number;
  upperBound: number;
  lowerBound: number;
  useLevelConstants: boolean;
  useWeights: boolean;
  orderByAction: boolean;
<<<<<<< HEAD
  weights: Record<number, number>;
=======
  hideVetos: boolean;
  weights: number[];
  /** charts of this level or higher will be grouped into the same "bucket" */
  groupSongsAt: number | null;
>>>>>>> 8e048ba6
  forceDistribution: boolean;
  constrainPocketPicks: boolean;
  difficulties: ReadonlySet<string>;
  categories: ReadonlySet<string>;
  flags: ReadonlySet<string>;
  showEligibleCharts: boolean;
  playerNames: string[];
  tournamentRounds: string[];
  showPlayerAndRoundLabels: boolean;
  defaultPlayersPerDraw: number;
  update: StoreApi<ConfigState>["setState"];
}

<<<<<<< HEAD
export const useConfigState = createStore<ConfigState>((set, get) => ({
  chartCount: 4,
  upperBound: 0,
  lowerBound: 0,
  useLevelConstants: false,
  useWeights: false,
  orderByAction: true,
  weights: {},
  forceDistribution: true,
  constrainPocketPicks: true,
  difficulties: new Set(),
  categories: new Set(),
  flags: new Set(),
  showPool: false,
  update: set,
}));
=======
export const useConfigState = createWithEqualityFn<ConfigState>(
  (set) => ({
    chartCount: 5,
    upperBound: 0,
    lowerBound: 0,
    useWeights: false,
    hideVetos: false,
    orderByAction: true,
    weights: [],
    groupSongsAt: null,
    forceDistribution: true,
    constrainPocketPicks: true,
    style: "",
    difficulties: new Set(),
    flags: new Set(),
    showEligibleCharts: false,
    playerNames: [],
    tournamentRounds: [
      "Pools",
      "Winner's Bracket",
      "Winner's Finals",
      "Loser's Bracket",
      "Loser's Finals",
      "Grand Finals",
      "Tiebreaker",
    ],
    showPlayerAndRoundLabels: false,
    defaultPlayersPerDraw: 2,
    update: set,
  }),
  Object.is,
);
>>>>>>> 8e048ba6
<|MERGE_RESOLUTION|>--- conflicted
+++ resolved
@@ -1,9 +1,5 @@
-<<<<<<< HEAD
-import createStore, { SetState } from 'zustand';
-=======
 import type { StoreApi } from "zustand";
 import { createWithEqualityFn } from "zustand/traditional";
->>>>>>> 8e048ba6
 
 export interface ConfigState {
   chartCount: number;
@@ -12,14 +8,10 @@
   useLevelConstants: boolean;
   useWeights: boolean;
   orderByAction: boolean;
-<<<<<<< HEAD
-  weights: Record<number, number>;
-=======
   hideVetos: boolean;
   weights: number[];
   /** charts of this level or higher will be grouped into the same "bucket" */
   groupSongsAt: number | null;
->>>>>>> 8e048ba6
   forceDistribution: boolean;
   constrainPocketPicks: boolean;
   difficulties: ReadonlySet<string>;
@@ -33,29 +25,12 @@
   update: StoreApi<ConfigState>["setState"];
 }
 
-<<<<<<< HEAD
-export const useConfigState = createStore<ConfigState>((set, get) => ({
-  chartCount: 4,
-  upperBound: 0,
-  lowerBound: 0,
-  useLevelConstants: false,
-  useWeights: false,
-  orderByAction: true,
-  weights: {},
-  forceDistribution: true,
-  constrainPocketPicks: true,
-  difficulties: new Set(),
-  categories: new Set(),
-  flags: new Set(),
-  showPool: false,
-  update: set,
-}));
-=======
 export const useConfigState = createWithEqualityFn<ConfigState>(
   (set) => ({
-    chartCount: 5,
+    chartCount: 4,
     upperBound: 0,
     lowerBound: 0,
+    useLevelConstants: false,
     useWeights: false,
     hideVetos: false,
     orderByAction: true,
@@ -63,8 +38,8 @@
     groupSongsAt: null,
     forceDistribution: true,
     constrainPocketPicks: true,
-    style: "",
     difficulties: new Set(),
+    categories: new Set(),
     flags: new Set(),
     showEligibleCharts: false,
     playerNames: [],
@@ -82,5 +57,4 @@
     update: set,
   }),
   Object.is,
-);
->>>>>>> 8e048ba6
+);