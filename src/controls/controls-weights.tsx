<<<<<<< HEAD
import shallow from 'zustand/shallow';
import styles from './controls-weights.css';
import { useMemo } from 'react';
import { useConfigState } from '../config-state';
import { useIntl } from '../hooks/useIntl';
import { NumericInput, Checkbox } from '@blueprintjs/core';
import { formatLevel, getAvailableLevels } from '../game-data-utils';
import { useDrawState } from '../draw-state';
=======
import { shallow } from "zustand/shallow";
import styles from "./controls-weights.css";
import { times, zeroPad } from "../utils";
import { useMemo } from "react";
import { useConfigState } from "../config-state";
import { useIntl } from "../hooks/useIntl";
import { NumericInput, Checkbox, Classes } from "@blueprintjs/core";
>>>>>>> 8e048ba6

interface Props {
  usesTiers: boolean;
  high: number;
  low: number;
}
const pctFmt = new Intl.NumberFormat(undefined, { style: "percent" });

export function WeightsControls({ usesTiers, high, low }: Props) {
  const { t } = useIntl();
<<<<<<< HEAD
  const gameData = useDrawState((s) => s.gameData);
  const { weights, forceDistribution, updateConfig } = useConfigState(
=======
  const {
    weights,
    forceDistribution,
    groupSongsAt,
    updateConfig,
    totalToDraw,
  } = useConfigState(
>>>>>>> 8e048ba6
    (cfg) => ({
      weights: cfg.weights,
      forceDistribution: cfg.forceDistribution,
      groupSongsAt: cfg.groupSongsAt,
      updateConfig: cfg.update,
      totalToDraw: cfg.chartCount,
    }),
    shallow,
  );
<<<<<<< HEAD
  const levels = useMemo(
    () =>
      getAvailableLevels(gameData).filter((lvl) => lvl >= low && lvl <= high),
    [high, low]
=======
  let groups = useMemo(
    () => times(high - low + 1, (n) => n + low - 1),
    [high, low],
>>>>>>> 8e048ba6
  );

  function toggleForceDistribution() {
    updateConfig((state) => ({
      forceDistribution: !state.forceDistribution,
    }));
  }

<<<<<<< HEAD
  function setWeight(level: number, value: number) {
=======
  function toggleGroupCheck() {
    updateConfig((state) => {
      if (state.groupSongsAt) {
        return { groupSongsAt: null };
      }

      return { groupSongsAt: state.upperBound - 1 };
    });
  }

  function handleGroupCutoffChange(next: number) {
    if (isNaN(next)) {
      return;
    }
    if (next < low) {
      return;
    }
    if (!groupSongsAt) {
      return;
    }
    updateConfig({ groupSongsAt: next });
  }

  function setWeight(groupIndex: number, value: number) {
>>>>>>> 8e048ba6
    updateConfig((state) => {
      const newWeights = { ...state.weights };
      if (Number.isInteger(value)) {
<<<<<<< HEAD
        newWeights[level] = value;
      } else {
        delete newWeights[level];
=======
        newWeights[groupIndex] = value;
      } else {
        delete newWeights[groupIndex];
>>>>>>> 8e048ba6
      }
      return { weights: newWeights };
    });
  }

  if (groupSongsAt) {
    groups = groups.filter((l) => l <= groupSongsAt);
  }
  const totalWeight = groups.reduce(
    (total, group) => total + (weights[group] || 0),
    0,
  );
  const percentages = groups.map((group) => {
    const value = weights[group] || 0;
    const pct = value / totalWeight;
    if (forceDistribution) {
      if (pct === 1) {
        return totalToDraw;
      }
      const max = Math.ceil(totalToDraw * pct);
      if (!max) {
        return 0;
      }
      return `${max - 1}-${max}`;
    } else {
      return pctFmt.format(isNaN(pct) ? 0 : pct);
    }
  });

  return (
    <section className={styles.weights}>
<<<<<<< HEAD
      <p>{t('weights.explanation')}</p>
      {levels.map((level, i) => (
        <div className={styles.level} key={level}>
          <NumericInput
            width={2}
            name={`weight-${level}`}
            value={weights[level] || ''}
=======
      <p className={Classes.TEXT_MUTED}>
        {forceDistribution
          ? t("weights.forcedExplanation")
          : t("weights.explanation")}
      </p>
      {groups.map((group, i) => (
        <div className={styles.level} key={group}>
          <NumericInput
            width={2}
            name={`weight-${group}`}
            value={weights[group] || ""}
>>>>>>> 8e048ba6
            min={0}
            onValueChange={(v) => setWeight(group, v)}
            placeholder="0"
            fill
          />
<<<<<<< HEAD
          {formatLevel(level)} <sub>{percentages[i]}%</sub>
        </div>
      ))}
      <Checkbox
        label={t('weights.check.label')}
        title={t('weights.check.title')}
        name="limitOutliers"
=======
          {groupSongsAt === group && ">="}
          {usesTiers ? `T${zeroPad(group, 2)}` : group}{" "}
          <sub>{percentages[i]}</sub>
        </div>
      ))}
      <Checkbox
        label={t("weights.check.label")}
        title={t("weights.check.title")}
>>>>>>> 8e048ba6
        checked={forceDistribution}
        onChange={toggleForceDistribution}
      />
      <Checkbox
        label={t("weights.group.label")}
        title={t("weights.group.title")}
        checked={!!groupSongsAt}
        onChange={toggleGroupCheck}
      />
      <NumericInput
        width={2}
        disabled={!groupSongsAt}
        value={groupSongsAt || high - 1}
        min={low}
        onValueChange={handleGroupCutoffChange}
        placeholder="0"
      />
    </section>
  );
}<|MERGE_RESOLUTION|>--- conflicted
+++ resolved
@@ -1,21 +1,12 @@
-<<<<<<< HEAD
-import shallow from 'zustand/shallow';
-import styles from './controls-weights.css';
-import { useMemo } from 'react';
-import { useConfigState } from '../config-state';
-import { useIntl } from '../hooks/useIntl';
-import { NumericInput, Checkbox } from '@blueprintjs/core';
-import { formatLevel, getAvailableLevels } from '../game-data-utils';
-import { useDrawState } from '../draw-state';
-=======
 import { shallow } from "zustand/shallow";
 import styles from "./controls-weights.css";
-import { times, zeroPad } from "../utils";
+import { useDrawState } from "../draw-state";
+import { zeroPad } from "../utils";
 import { useMemo } from "react";
 import { useConfigState } from "../config-state";
 import { useIntl } from "../hooks/useIntl";
 import { NumericInput, Checkbox, Classes } from "@blueprintjs/core";
->>>>>>> 8e048ba6
+import { formatLevel, getAvailableLevels } from '../game-data-utils';
 
 interface Props {
   usesTiers: boolean;
@@ -26,10 +17,7 @@
 
 export function WeightsControls({ usesTiers, high, low }: Props) {
   const { t } = useIntl();
-<<<<<<< HEAD
   const gameData = useDrawState((s) => s.gameData);
-  const { weights, forceDistribution, updateConfig } = useConfigState(
-=======
   const {
     weights,
     forceDistribution,
@@ -37,7 +25,6 @@
     updateConfig,
     totalToDraw,
   } = useConfigState(
->>>>>>> 8e048ba6
     (cfg) => ({
       weights: cfg.weights,
       forceDistribution: cfg.forceDistribution,
@@ -47,16 +34,10 @@
     }),
     shallow,
   );
-<<<<<<< HEAD
-  const levels = useMemo(
+  const groups = useMemo(
     () =>
       getAvailableLevels(gameData).filter((lvl) => lvl >= low && lvl <= high),
     [high, low]
-=======
-  let groups = useMemo(
-    () => times(high - low + 1, (n) => n + low - 1),
-    [high, low],
->>>>>>> 8e048ba6
   );
 
   function toggleForceDistribution() {
@@ -65,9 +46,6 @@
     }));
   }
 
-<<<<<<< HEAD
-  function setWeight(level: number, value: number) {
-=======
   function toggleGroupCheck() {
     updateConfig((state) => {
       if (state.groupSongsAt) {
@@ -92,27 +70,17 @@
   }
 
   function setWeight(groupIndex: number, value: number) {
->>>>>>> 8e048ba6
     updateConfig((state) => {
       const newWeights = { ...state.weights };
       if (Number.isInteger(value)) {
-<<<<<<< HEAD
-        newWeights[level] = value;
-      } else {
-        delete newWeights[level];
-=======
         newWeights[groupIndex] = value;
       } else {
         delete newWeights[groupIndex];
->>>>>>> 8e048ba6
       }
       return { weights: newWeights };
     });
   }
 
-  if (groupSongsAt) {
-    groups = groups.filter((l) => l <= groupSongsAt);
-  }
   const totalWeight = groups.reduce(
     (total, group) => total + (weights[group] || 0),
     0,
@@ -136,15 +104,6 @@
 
   return (
     <section className={styles.weights}>
-<<<<<<< HEAD
-      <p>{t('weights.explanation')}</p>
-      {levels.map((level, i) => (
-        <div className={styles.level} key={level}>
-          <NumericInput
-            width={2}
-            name={`weight-${level}`}
-            value={weights[level] || ''}
-=======
       <p className={Classes.TEXT_MUTED}>
         {forceDistribution
           ? t("weights.forcedExplanation")
@@ -156,21 +115,11 @@
             width={2}
             name={`weight-${group}`}
             value={weights[group] || ""}
->>>>>>> 8e048ba6
             min={0}
             onValueChange={(v) => setWeight(group, v)}
             placeholder="0"
             fill
           />
-<<<<<<< HEAD
-          {formatLevel(level)} <sub>{percentages[i]}%</sub>
-        </div>
-      ))}
-      <Checkbox
-        label={t('weights.check.label')}
-        title={t('weights.check.title')}
-        name="limitOutliers"
-=======
           {groupSongsAt === group && ">="}
           {usesTiers ? `T${zeroPad(group, 2)}` : group}{" "}
           <sub>{percentages[i]}</sub>
@@ -179,7 +128,6 @@
       <Checkbox
         label={t("weights.check.label")}
         title={t("weights.check.title")}
->>>>>>> 8e048ba6
         checked={forceDistribution}
         onChange={toggleForceDistribution}
       />
