--- conflicted
+++ resolved
@@ -9,9 +9,7 @@
 import {
   NumericInput,
   Checkbox,
-  RangeSlider,
   FormGroup,
-  NumberRange,
   HTMLSelect,
   Drawer,
   Position,
@@ -166,31 +164,17 @@
   }
   const { flags, lvlMax, styles: gameStyles } = gameData.meta;
 
-<<<<<<< HEAD
-  const handleBoundsChange = ([low, high]: NumberRange) => {
-    if (low !== lowerBound || high !== upperBound) {
-      updateState({
-        lowerBound: low,
-        upperBound: high,
-=======
   const handleLowerBoundChange = (newLow: number) => {
     if (newLow !== lowerBound) {
-      updateState((state) => {
-        return {
-          ...state,
-          lowerBound: newLow,
-        };
+      updateState({
+        lowerBound: newLow,
       });
     }
   };
   const handleUpperBoundChange = (newHigh: number) => {
     if (newHigh !== upperBound) {
-      updateState((state) => {
-        return {
-          ...state,
-          upperBound: newHigh,
-        };
->>>>>>> bb6bcde7
+      updateState({
+        upperBound: newHigh,
       });
     }
   };
@@ -210,27 +194,6 @@
           <hr />
         </>
       )}
-<<<<<<< HEAD
-      <FormGroup labelFor="chartCount" label={t("chartCount")}>
-        <NumericInput
-          name="chartCount"
-          value={chartCount}
-          min={1}
-          onValueChange={(chartCount) => {
-            updateState({ chartCount });
-          }}
-        />
-      </FormGroup>
-      <FormGroup label={t("difficultyLevel")}>
-        <RangeSlider
-          value={[lowerBound, upperBound]}
-          min={1}
-          max={lvlMax}
-          onChange={handleBoundsChange}
-          labelStepSize={4}
-        />
-      </FormGroup>
-=======
       <div className={isNarrow ? undefined : styles.inlineControls}>
         <FormGroup
           label={t("chartCount")}
@@ -271,7 +234,6 @@
           </FormGroup>
         </div>
       </div>
->>>>>>> bb6bcde7
       {gameStyles.length > 1 && (
         <FormGroup labelFor="style" label={t("style")}>
           <HTMLSelect
