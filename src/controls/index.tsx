import {
  Button,
  ButtonGroup,
  Card,
  Checkbox,
  Classes,
  Collapse,
  Divider,
  Drawer,
  DrawerSize,
  FormGroup,
  HTMLSelect,
  Icon,
  Intent,
  NavbarDivider,
  NumericInput,
  Position,
  Switch,
  Tab,
  Tabs,
  Tooltip,
} from "@blueprintjs/core";
import { IconNames } from "@blueprintjs/icons";
import { useMemo, useState } from "react";
import { FormattedMessage } from "react-intl";
import shallow from "zustand/shallow";
import { useConfigState } from "../config-state";
import { useDrawState } from "../draw-state";
import { EligibleChartsListFilter } from "../eligible-charts/filter";
import { useIntl } from "../hooks/useIntl";
import { useIsNarrow } from "../hooks/useMediaQuery";
import { GameData } from "../models/SongData";
import { RemotePeerControls } from "../tournament-mode/remote-peer-menu";
import { useRemotePeers } from "../tournament-mode/remote-peers";
import { WeightsControls } from "./controls-weights";
import styles from "./controls.css";
import { PlayerNamesControls } from "./player-names";

function getAvailableDifficulties(gameData: GameData, selectedStyle: string) {
  const s = new Set<string>();
  for (const f of gameData.songs) {
    for (const c of f.charts) {
      if (c.style === selectedStyle) {
        s.add(c.diffClass);
      }
    }
  }
  return gameData.meta.difficulties.filter((d) => s.has(d.key));
}

function getDiffsAndRangeForNewStyle(
  gameData: GameData,
  selectedStyle: string
) {
  const s = new Set<string>();
  const range = { high: 0, low: 100 };
  for (const f of gameData.songs) {
    for (const c of f.charts) {
      if (c.style === selectedStyle) {
        s.add(c.diffClass);
        if (c.lvl > range.high) {
          range.high = c.lvl;
        }
        if (c.lvl < range.low) {
          range.low = c.lvl;
        }
      }
    }
  }
  return {
    diffs: gameData.meta.difficulties.filter((d) => s.has(d.key)),
    lvlRange: range,
  };
}

function ShowChartsToggle({ inDrawer }: { inDrawer: boolean }) {
  const { t } = useIntl();
  const { showPool, update } = useConfigState(
    (state) => ({
      showPool: state.showPool,
      update: state.update,
    }),
    shallow
  );
  return (
    <Switch
      alignIndicator={inDrawer ? "left" : "right"}
      large
      className={styles.showAllToggle}
      label={t("showSongPool")}
      checked={showPool}
      onChange={(e) => {
        const showPool = !!e.currentTarget.checked;
        update({
          showPool,
        });
      }}
    />
  );
}

export function HeaderControls() {
  const [settingsOpen, setSettingsOpen] = useState(false);
  const [lastDrawFailed, setLastDrawFailed] = useState(false);
  const [drawSongs, hasGameData] = useDrawState((s) => [
    s.drawSongs,
    !!s.gameData,
  ]);
  const isNarrow = useIsNarrow();

  function handleDraw() {
    useConfigState.setState({ showPool: false });
    drawSongs(useConfigState.getState());
  }

  function openSettings() {
    setSettingsOpen((open) => !open);
    setLastDrawFailed(false);
  }

  return (
    <>
      <Drawer
        isOpen={settingsOpen}
        position={Position.RIGHT}
        size={isNarrow ? DrawerSize.LARGE : "500px"}
        onClose={() => setSettingsOpen(false)}
        title={<FormattedMessage id="controls.drawerTitle" />}
      >
        <ControlsDrawer />
      </Drawer>
      {!isNarrow && (
        <>
          <ShowChartsToggle inDrawer={false} />
          <NavbarDivider />
        </>
      )}
      <ButtonGroup>
        <Tooltip disabled={hasGameData} content="Loading game data">
          <Button
            onClick={handleDraw}
            icon={IconNames.NEW_LAYERS}
            intent={Intent.PRIMARY}
            disabled={!hasGameData}
          >
            <FormattedMessage id="draw" />
          </Button>
        </Tooltip>
        <Tooltip
          isOpen={lastDrawFailed}
          content={<FormattedMessage id="controls.invalid" />}
          intent={Intent.DANGER}
          usePortal={false}
          position={Position.BOTTOM_RIGHT}
        >
          <Button icon={IconNames.COG} onClick={openSettings} />
        </Tooltip>
      </ButtonGroup>
    </>
  );
}

function ControlsDrawer() {
  const { t } = useIntl();
  const isConnected = useRemotePeers((r) => !!r.thisPeer);
  const hasPeers = useRemotePeers((r) => !!r.remotePeers.size);
  return (
    <div className={styles.drawer}>
      <Tabs id="settings" large>
        <Tab id="general" icon="settings" panel={<GeneralSettings />}>
          {t("controls.tabs.general")}
        </Tab>
        <Tab
          id="network"
          icon={
            <Icon
              className={Classes.TAB_ICON}
              icon={hasPeers ? IconNames.ThirdParty : IconNames.GlobeNetwork}
              intent={isConnected ? "success" : "none"}
            />
          }
          panel={<RemotePeerControls />}
        >
          {t("controls.tabs.networking")}
        </Tab>
        <Tab id="players" icon="people" panel={<PlayerNamesControls />}>
          {t("controls.tabs.players")}
        </Tab>
      </Tabs>
    </div>
  );
}

function FlagSettings() {
  const { t } = useIntl();
  const [dataSetName, gameData] = useDrawState(
    (s) => [s.dataSetName, s.gameData],
    shallow
  );
  const [updateState, selectedFlags] = useConfigState(
    (s) => [s.update, s.flags],
    shallow
  );

  return (
    <FormGroup label={t("controls.include")}>
      {gameData?.meta.flags.map((key) => (
        <Checkbox
          key={`${dataSetName}:${key}`}
          label={t("meta." + key)}
          value={key}
          checked={selectedFlags.has(key)}
          onChange={() =>
            updateState((s) => {
              const newFlags = new Set(s.flags);
              if (newFlags.has(key)) {
                newFlags.delete(key);
              } else {
                newFlags.add(key);
              }
              return { flags: newFlags };
            })
          }
        />
      ))}
    </FormGroup>
  );
}

function GeneralSettings() {
  const { t } = useIntl();
  const gameData = useDrawState((s) => s.gameData);
  const hasFlags = useDrawState((s) => !!s.gameData?.meta.flags.length);
  const configState = useConfigState();
  const {
    useWeights,
    constrainPocketPicks,
    orderByAction,
    hideVetos,
    lowerBound,
    upperBound,
    update: updateState,
    difficulties: selectedDifficulties,
    style: selectedStyle,
    chartCount,
  } = configState;
  const availableDifficulties = useMemo(() => {
    if (!gameData) {
      return [];
    }
    return getAvailableDifficulties(gameData, selectedStyle);
  }, [gameData, selectedStyle]);
  const isNarrow = useIsNarrow();
  const [expandFilters, setExpandFilters] = useState(false);

  if (!gameData) {
    return null;
  }
  const { lvlMax, styles: gameStyles } = gameData.meta;

  const handleLowerBoundChange = (newLow: number) => {
    if (newLow !== lowerBound && !isNaN(newLow)) {
      if (newLow > upperBound) {
        newLow = upperBound;
      }
      updateState({
        lowerBound: newLow,
      });
    }
  };
  const handleUpperBoundChange = (newHigh: number) => {
    if (newHigh !== upperBound && !isNaN(newHigh)) {
      updateState({
        upperBound: newHigh,
      });
    }
  };
  const usesDrawGroups = !!gameData?.meta.usesDrawGroups;

  return (
    <>
      {isNarrow && (
        <>
          <FormGroup>
            <ShowChartsToggle inDrawer />
          </FormGroup>
          <Collapse isOpen={!!configState.flags.size && configState.showPool}>
            <FormGroup label="Show only">
              <EligibleChartsListFilter />
            </FormGroup>
          </Collapse>
          <Divider />
        </>
      )}
      <div className={isNarrow ? undefined : styles.inlineControls}>
        <FormGroup
          label={t("controls.chartCount")}
          contentClassName={styles.narrowInput}
        >
          <NumericInput
            large
            fill
            value={chartCount}
            min={1}
            clampValueOnBlur
            onValueChange={(chartCount) => {
              if (!isNaN(chartCount)) {
                updateState(() => {
                  return { chartCount };
                });
              }
            }}
          />
        </FormGroup>
        <div className={styles.inlineControls}>
          <FormGroup
<<<<<<< HEAD
            label={usesDrawGroups ? "Tier Min" : "Lvl Min"}
=======
            label={t("controls.lowerBound")}
>>>>>>> 0780a05a
            contentClassName={styles.narrowInput}
          >
            <NumericInput
              fill
              value={lowerBound}
              min={1}
              max={Math.max(upperBound, lowerBound, 1)}
              clampValueOnBlur
              large
              onValueChange={handleLowerBoundChange}
            />
          </FormGroup>
          <FormGroup
<<<<<<< HEAD
            label={usesDrawGroups ? "Tier Max" : "Lvl Max"}
=======
            label={t("controls.lowerBound")}
>>>>>>> 0780a05a
            contentClassName={styles.narrowInput}
          >
            <NumericInput
              fill
              value={upperBound}
              min={lowerBound}
              max={lvlMax}
              clampValueOnBlur
              large
              onValueChange={handleUpperBoundChange}
            />
          </FormGroup>
        </div>
      </div>
      <Button
        alignText="left"
        rightIcon={expandFilters ? "caret-down" : "caret-right"}
        onClick={() => setExpandFilters((p) => !p)}
      >
        {t("controls.hideShowFilters")}
      </Button>
      <Collapse isOpen={expandFilters}>
        <Card style={{ paddingBottom: "1px" }}>
          {gameStyles.length > 1 && (
            <FormGroup labelFor="style" label={t("controls.style")}>
              <HTMLSelect
                id="style"
                large
                value={selectedStyle}
                onChange={(e) => {
                  updateState((prev) => {
                    const next = { ...prev, style: e.currentTarget.value };
                    const { diffs, lvlRange } = getDiffsAndRangeForNewStyle(
                      gameData,
                      next.style
                    );
                    if (diffs.length === 1) {
                      next.difficulties = new Set(diffs.map((d) => d.key));
                    }
                    if (lvlRange.low > next.upperBound) {
                      next.upperBound = lvlRange.low;
                    }
                    if (lvlRange.high < next.lowerBound) {
                      next.lowerBound = lvlRange.high;
                    }
                    return next;
                  });
                }}
              >
                {gameStyles.map((style) => (
                  <option key={style} value={style}>
                    {t("meta." + style)}
                  </option>
                ))}
              </HTMLSelect>
            </FormGroup>
          )}
          <FormGroup label={t("controls.difficulties")}>
            {availableDifficulties.map((dif) => (
              <Checkbox
                key={`${dif.key}`}
                name="difficulties"
                value={dif.key}
                checked={selectedDifficulties.has(dif.key)}
                onChange={(e) => {
                  const { checked, value } = e.currentTarget;
                  updateState((s) => {
                    const difficulties = new Set(s.difficulties);
                    if (checked) {
                      difficulties.add(value);
                    } else {
                      difficulties.delete(value);
                    }
                    return { difficulties };
                  });
                }}
                label={t("meta." + dif.key)}
              />
            ))}
          </FormGroup>
          {hasFlags && <FlagSettings />}
        </Card>
      </Collapse>
      <FormGroup>
        <Checkbox
          id="orderByAction"
          checked={orderByAction}
          onChange={(e) => {
            const reorder = !!e.currentTarget.checked;
            updateState({ orderByAction: reorder });
          }}
          label={t("controls.orderByAction")}
        />
        <Checkbox
          id="constrainPocketPicks"
          checked={constrainPocketPicks}
          onChange={(e) => {
            const constrainPocketPicks = !!e.currentTarget.checked;
            updateState({ constrainPocketPicks });
          }}
          label={t("controls.constrainPocketPicks")}
        />
        <Checkbox
          id="showVeto"
          checked={hideVetos}
          onChange={(e) => {
            const next = !!e.currentTarget.checked;
            updateState({ hideVetos: next });
          }}
          label={t("controls.hideVetos")}
        />
        <Checkbox
          id="weighted"
          checked={useWeights}
          onChange={(e) => {
            const useWeights = !!e.currentTarget.checked;
            updateState({ useWeights });
          }}
          label={t("controls.useWeightedDistributions")}
        />
<<<<<<< HEAD
        {useWeights && (
          <WeightsControls
            usesTiers={usesDrawGroups}
            high={upperBound}
            low={lowerBound}
          />
        )}
=======
        <Collapse isOpen={useWeights}>
          <WeightsControls high={upperBound} low={lowerBound} />
        </Collapse>
>>>>>>> 0780a05a
      </FormGroup>
    </>
  );
}<|MERGE_RESOLUTION|>--- conflicted
+++ resolved
@@ -314,11 +314,11 @@
         </FormGroup>
         <div className={styles.inlineControls}>
           <FormGroup
-<<<<<<< HEAD
-            label={usesDrawGroups ? "Tier Min" : "Lvl Min"}
-=======
-            label={t("controls.lowerBound")}
->>>>>>> 0780a05a
+            label={
+              usesDrawGroups
+                ? t("controls.lowerBoundTier")
+                : t("controls.lowerBoundLvl")
+            }
             contentClassName={styles.narrowInput}
           >
             <NumericInput
@@ -332,11 +332,11 @@
             />
           </FormGroup>
           <FormGroup
-<<<<<<< HEAD
-            label={usesDrawGroups ? "Tier Max" : "Lvl Max"}
-=======
-            label={t("controls.lowerBound")}
->>>>>>> 0780a05a
+            label={
+              usesDrawGroups
+                ? t("controls.upperBoundTier")
+                : t("controls.upperBoundLvl")
+            }
             contentClassName={styles.narrowInput}
           >
             <NumericInput
@@ -457,19 +457,13 @@
           }}
           label={t("controls.useWeightedDistributions")}
         />
-<<<<<<< HEAD
-        {useWeights && (
+        <Collapse isOpen={useWeights}>
           <WeightsControls
             usesTiers={usesDrawGroups}
             high={upperBound}
             low={lowerBound}
           />
-        )}
-=======
-        <Collapse isOpen={useWeights}>
-          <WeightsControls high={upperBound} low={lowerBound} />
         </Collapse>
->>>>>>> 0780a05a
       </FormGroup>
     </>
   );
