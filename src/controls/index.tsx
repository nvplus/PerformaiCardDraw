import {
  Button,
  ButtonGroup,
  Card,
  Checkbox,
  Classes,
  Collapse,
  Divider,
  Drawer,
  DrawerSize,
  FormGroup,
  HTMLSelect,
  Icon,
  Intent,
  NavbarDivider,
  NumericInput,
  Position,
  Switch,
  Tab,
  Tabs,
  Tooltip,
<<<<<<< HEAD
} from '@blueprintjs/core';
import { IconNames } from '@blueprintjs/icons';
import { useMemo, useState } from 'react';
import { FormattedMessage } from 'react-intl';
import { shallow } from 'zustand/shallow';
import { useConfigState } from '../config-state';
import { useDrawState } from '../draw-state';
import { EligibleChartsListFilter } from '../eligible-charts/filter';
import { useIntl } from '../hooks/useIntl';
import { useIsNarrow } from '../hooks/useMediaQuery';
import { GameData } from '../models/SongData';
import { RemotePeerControls } from '../tournament-mode/remote-peer-menu';
import { useRemotePeers } from '../tournament-mode/remote-peers';
import { WeightsControls } from './controls-weights';
import styles from './controls.css';
import { PlayerNamesControls } from './player-names';
import { loadConfig, saveConfig } from '../config-persistence';
import { formatLevel } from '../game-data-utils';
=======
} from "@blueprintjs/core";
import { IconNames } from "@blueprintjs/icons";
import { useMemo, useState } from "react";
import { FormattedMessage } from "react-intl";
import { shallow } from "zustand/shallow";
import { useConfigState } from "../config-state";
import { useDrawState } from "../draw-state";
import { EligibleChartsListFilter } from "../eligible-charts/filter";
import { useIntl } from "../hooks/useIntl";
import { useIsNarrow } from "../hooks/useMediaQuery";
import { GameData } from "../models/SongData";
import { RemotePeerControls } from "../tournament-mode/remote-peer-menu";
import { useRemotePeers } from "../tournament-mode/remote-peers";
import { WeightsControls } from "./controls-weights";
import styles from "./controls.css";
import { PlayerNamesControls } from "./player-names";
import { loadConfig, saveConfig } from "../config-persistence";
import { ErrorBoundary } from "react-error-boundary";
import { ErrorFallback } from "../utils/error-fallback";
>>>>>>> f531eb4b

function getAvailableDifficulties(gameData: GameData) {
  const s = new Set<string>();
  for (const f of gameData.songs) {
    for (const c of f.charts) {
      s.add(c.diffClass);
    }
  }
  return gameData.meta.difficulties.filter((d) => s.has(d.key));
}

function getAvailableCategories(gameData: GameData) {
  let s = new Set<string>();
  for (const f of gameData.songs) {
    s.add(f.category);
  }
  return gameData.meta.categories.filter((category) => s.has(category));
}

function getAvailableLevels(gameData: GameData) {
  let s = new Set<number>();
  for (const f of gameData.songs) {
    for (const c of f.charts) {
      s.add(c.lvl);
    }
  }
  return [...s].sort((a, b) => a - b);
}

function ShowChartsToggle({ inDrawer }: { inDrawer: boolean }) {
  const { t } = useIntl();
  const { showEligible, update } = useConfigState(
    (state) => ({
      showEligible: state.showEligibleCharts,
      update: state.update,
    }),
    shallow,
  );
  return (
    <Switch
      alignIndicator={inDrawer ? 'left' : 'right'}
      large
      className={styles.showAllToggle}
      label={t('showSongPool')}
      checked={showEligible}
      onChange={(e) => {
        update({
          showEligibleCharts: !!e.currentTarget.checked,
        });
      }}
    />
  );
}

export function HeaderControls() {
  const [settingsOpen, setSettingsOpen] = useState(false);
  const [lastDrawFailed, setLastDrawFailed] = useState(false);
  const [drawSongs, hasGameData] = useDrawState((s) => [
    s.drawSongs,
    !!s.gameData,
  ]);
  const isNarrow = useIsNarrow();

  function handleDraw() {
    useConfigState.setState({ showEligibleCharts: false });
    drawSongs(useConfigState.getState());
  }

  function openSettings() {
    setSettingsOpen((open) => !open);
    setLastDrawFailed(false);
  }

  return (
    <>
      <Drawer
        isOpen={settingsOpen}
        position={Position.RIGHT}
        size={isNarrow ? DrawerSize.LARGE : '500px'}
        onClose={() => setSettingsOpen(false)}
        title={
          <>
            <FormattedMessage id="controls.drawerTitle" />
            <ButtonGroup style={{ marginLeft: '10px' }}>
              <Button icon="floppy-disk" onClick={saveConfig}>
                Save
              </Button>
              <Button icon="import" onClick={loadConfig}>
                Load
              </Button>
            </ButtonGroup>
          </>
        }
      >
        <ErrorBoundary fallback={<ErrorFallback />}>
          <ControlsDrawer />
        </ErrorBoundary>
      </Drawer>
      {!isNarrow && (
        <>
          <ShowChartsToggle inDrawer={false} />
          <NavbarDivider />
        </>
      )}
      <ButtonGroup>
        <Tooltip disabled={hasGameData} content="Loading game data">
          <Button
            onClick={handleDraw}
            icon={IconNames.NEW_LAYERS}
            intent={Intent.PRIMARY}
            disabled={!hasGameData}
          >
            <FormattedMessage id="draw" />
          </Button>
        </Tooltip>
        <Tooltip
          isOpen={lastDrawFailed}
          content={<FormattedMessage id="controls.invalid" />}
          intent={Intent.DANGER}
          usePortal={false}
          position={Position.BOTTOM_RIGHT}
        >
          <Button icon={IconNames.COG} onClick={openSettings} />
        </Tooltip>
      </ButtonGroup>
    </>
  );
}

function ControlsDrawer() {
  const { t } = useIntl();
  const isConnected = useRemotePeers((r) => !!r.thisPeer);
  const hasPeers = useRemotePeers((r) => !!r.remotePeers.size);
  return (
    <div className={styles.drawer}>
      <Tabs id="settings" large>
        <Tab id="general" icon="settings" panel={<GeneralSettings />}>
          {t('controls.tabs.general')}
        </Tab>
        <Tab
          id="network"
          icon={
            <Icon
              className={Classes.TAB_ICON}
              icon={hasPeers ? IconNames.ThirdParty : IconNames.GlobeNetwork}
              intent={isConnected ? 'success' : 'none'}
            />
          }
          panel={<RemotePeerControls />}
        >
          {t('controls.tabs.networking')}
        </Tab>
        <Tab id="players" icon="people" panel={<PlayerNamesControls />}>
          {t('controls.tabs.players')}
        </Tab>
      </Tabs>
    </div>
  );
}

function FlagSettings() {
  const { t } = useIntl();
  const [dataSetName, gameData] = useDrawState(
    (s) => [s.dataSetName, s.gameData],
    shallow,
  );
  const [updateState, selectedFlags] = useConfigState(
    (s) => [s.update, s.flags],
    shallow,
  );

  return (
    <FormGroup label={t('controls.include')}>
      {gameData?.meta.flags.map((key) => (
        <Checkbox
          key={`${dataSetName}:${key}`}
          label={t('meta.' + key)}
          value={key}
          checked={selectedFlags.has(key)}
          onChange={() =>
            updateState((s) => {
              const newFlags = new Set(s.flags);
              if (newFlags.has(key)) {
                newFlags.delete(key);
              } else {
                newFlags.add(key);
              }
              return { flags: newFlags };
            })
          }
        />
      ))}
    </FormGroup>
  );
}

function GeneralSettings() {
  const { t } = useIntl();
  const gameData = useDrawState((s) => s.gameData);
  const hasFlags = useDrawState((s) => !!s.gameData?.meta.flags.length);
  const configState = useConfigState();
  const {
    useLevelConstants,
    useWeights,
    constrainPocketPicks,
    orderByAction,
    hideVetos,
    lowerBound,
    upperBound,
    update: updateState,
    difficulties: selectedDifficulties,
    categories: selectedCategories,
    flags: selectedFlags,
    chartCount,
  } = configState;
  const [availableDifficulties, availableCategories] = useMemo(() => {
    if (!gameData) {
      return [[], []];
    }
    return [
      getAvailableDifficulties(gameData),
      getAvailableCategories(gameData),
    ];
  }, [gameData]);
  const isNarrow = useIsNarrow();
  const [expandFilters, setExpandFilters] = useState(false);

  if (!gameData) {
    return null;
  }
  const { constantFilteringEnabled } = gameData.meta;

  const handleLowerBoundChange = (newLow: number) => {
    if (newLow !== lowerBound && !isNaN(newLow)) {
      if (newLow > upperBound) {
        newLow = upperBound;
      }
      updateState({
        lowerBound: newLow,
      });
    }
  };
  const handleUpperBoundChange = (newHigh: number) => {
    if (newHigh !== upperBound && !isNaN(newHigh)) {
      if (newHigh < lowerBound) {
        updateState({
          upperBound: newHigh,
          lowerBound: newHigh,
        });
        return;
      }
      updateState({
        upperBound: newHigh,
      });
    }
  };

  return (
    <>
      {isNarrow && (
        <>
          <FormGroup>
            <ShowChartsToggle inDrawer />
          </FormGroup>
          <Collapse
            isOpen={!!configState.flags.size && configState.showEligibleCharts}
          >
            <FormGroup label="Show only">
              <EligibleChartsListFilter />
            </FormGroup>
          </Collapse>
          <Divider />
        </>
      )}
      <div className={isNarrow ? undefined : styles.inlineControls}>
        <FormGroup
          label={t('controls.chartCount')}
          contentClassName={styles.narrowInput}
        >
          <NumericInput
            large
            fill
            type="number"
            inputMode="numeric"
            value={chartCount}
            min={1}
            clampValueOnBlur
            onValueChange={(chartCount) => {
              if (!isNaN(chartCount)) {
                updateState(() => {
                  return { chartCount };
                });
              }
            }}
          />
        </FormGroup>
        <div className={styles.inlineControls}>
<<<<<<< HEAD
          {!useLevelConstants ? (
            <>
              <FormGroup label="Lvl Min" contentClassName={styles.narrowInput}>
                <HTMLSelect
                  id="lvlMin"
                  large
                  fill
                  value={lowerBound}
                  onChange={(e) => {
                    handleLowerBoundChange(Number(e.target.value));
                  }}
                >
                  {getAvailableLevels(gameData).map((level) => (
                    <option key={level} value={level}>
                      {formatLevel(level)}
                    </option>
                  ))}
                </HTMLSelect>
              </FormGroup>
              <FormGroup label="Lvl Max" contentClassName={styles.narrowInput}>
                <HTMLSelect
                  id="lvlMax"
                  large
                  fill
                  value={upperBound}
                  onChange={(e) => {
                    handleUpperBoundChange(Number(e.target.value));
                  }}
                >
                  {getAvailableLevels(gameData).map((level) => (
                    <option key={level} value={level}>
                      {formatLevel(level)}
                    </option>
                  ))}
                </HTMLSelect>
              </FormGroup>
            </>
          ) : (
            <>
              <div className={styles.inlineControls}>
                <FormGroup
                  label="Lvl Constant Min"
                  contentClassName={styles.narrowInput}
                >
                  <NumericInput
                    id="levelConstantMin"
                    allowNumericCharactersOnly={false}
                    stepSize={0.1}
                    large
                    fill
                    value={lowerBound.toFixed(1)}
                    onValueChange={(e) => {
                      handleLowerBoundChange(e);
                    }}
                  />
                </FormGroup>
                <FormGroup
                  label="Lvl Constant Max"
                  contentClassName={styles.narrowInput}
                >
                  <NumericInput
                    id="levelConstantMax"
                    allowNumericCharactersOnly={false}
                    stepSize={0.1}
                    large
                    fill
                    value={upperBound.toFixed(1)}
                    onValueChange={(e) => {
                      handleUpperBoundChange(e);
                    }}
                  />
                </FormGroup>
              </div>
            </>
          )}
=======
          <FormGroup
            label={
              usesDrawGroups
                ? t("controls.lowerBoundTier")
                : t("controls.lowerBoundLvl")
            }
            contentClassName={styles.narrowInput}
          >
            <NumericInput
              large
              fill
              type="number"
              inputMode="numeric"
              value={lowerBound}
              min={1}
              max={Math.max(upperBound, lowerBound, 1)}
              clampValueOnBlur
              onValueChange={handleLowerBoundChange}
            />
          </FormGroup>
          <FormGroup
            label={
              usesDrawGroups
                ? t("controls.upperBoundTier")
                : t("controls.upperBoundLvl")
            }
            contentClassName={styles.narrowInput}
          >
            <NumericInput
              large
              fill
              type="number"
              inputMode="numeric"
              value={upperBound}
              min={lowerBound}
              max={lvlMax}
              clampValueOnBlur
              onValueChange={handleUpperBoundChange}
            />
          </FormGroup>
>>>>>>> f531eb4b
        </div>
      </div>
      <Button
        alignText="left"
        rightIcon={expandFilters ? 'caret-down' : 'caret-right'}
        onClick={() => setExpandFilters((p) => !p)}
      >
        {t('controls.hideShowFilters')}
      </Button>
      <Collapse isOpen={expandFilters}>
        <Card style={{ paddingBottom: '1px' }}>
          <FormGroup label={t('controls.difficulties')}>
            {availableDifficulties.map((dif) => (
              <Checkbox
                key={`${dif.key}`}
                name="difficulties"
                value={dif.key}
                checked={selectedDifficulties.has(dif.key)}
                onChange={(e) => {
                  const { checked, value } = e.currentTarget;
                  updateState((s) => {
                    const difficulties = new Set(s.difficulties);
                    if (checked) {
                      difficulties.add(value);
                    } else {
                      difficulties.delete(value);
                    }
                    return { difficulties };
                  });
                }}
                label={t('meta.' + dif.key)}
              />
            ))}
          </FormGroup>
          {hasFlags && <FlagSettings />}
        </Card>
      </Collapse>
      <FormGroup>
        <Checkbox
          id="orderByAction"
          checked={orderByAction}
          onChange={(e) => {
            const reorder = !!e.currentTarget.checked;
            updateState({ orderByAction: reorder });
          }}
          label={t('controls.orderByAction')}
        />
        <Checkbox
          id="constrainPocketPicks"
          checked={constrainPocketPicks}
          onChange={(e) => {
            const constrainPocketPicks = !!e.currentTarget.checked;
            updateState({ constrainPocketPicks });
          }}
          label={t('controls.constrainPocketPicks')}
        />
        <Checkbox
          id="showVeto"
          checked={hideVetos}
          onChange={(e) => {
            const next = !!e.currentTarget.checked;
            updateState({ hideVetos: next });
          }}
          label={t('controls.hideVetos')}
        />
        <Checkbox
          id="weighted"
          checked={useWeights}
          onChange={(e) => {
            const useWeights = !!e.currentTarget.checked;
            updateState({ useWeights });
          }}
          label={t('controls.useWeightedDistributions')}
        />
        {constantFilteringEnabled && (
          <Checkbox
            id="useLevelConstants"
            checked={useLevelConstants}
            onChange={(e) => {
              const useLevelConstants = !!e.currentTarget.checked;
              const newLow = Math.round(lowerBound * 2) / 2;
              const newHigh = Math.round(upperBound * 2) / 2;
              updateState({
                useLevelConstants,
                lowerBound: newLow,
                upperBound: newHigh,
              });
            }}
            label="Use Level Constants"
          />
        )}
        <Collapse isOpen={useWeights}>
          <WeightsControls
            usesTiers={false}
            high={upperBound}
            low={lowerBound}
          />
        </Collapse>
      </FormGroup>
    </>
  );
}<|MERGE_RESOLUTION|>--- conflicted
+++ resolved
@@ -19,7 +19,6 @@
   Tab,
   Tabs,
   Tooltip,
-<<<<<<< HEAD
 } from '@blueprintjs/core';
 import { IconNames } from '@blueprintjs/icons';
 import { useMemo, useState } from 'react';
@@ -37,28 +36,9 @@
 import styles from './controls.css';
 import { PlayerNamesControls } from './player-names';
 import { loadConfig, saveConfig } from '../config-persistence';
+import { ErrorBoundary } from 'react-error-boundary';
+import { ErrorFallback } from '../utils/error-fallback';
 import { formatLevel } from '../game-data-utils';
-=======
-} from "@blueprintjs/core";
-import { IconNames } from "@blueprintjs/icons";
-import { useMemo, useState } from "react";
-import { FormattedMessage } from "react-intl";
-import { shallow } from "zustand/shallow";
-import { useConfigState } from "../config-state";
-import { useDrawState } from "../draw-state";
-import { EligibleChartsListFilter } from "../eligible-charts/filter";
-import { useIntl } from "../hooks/useIntl";
-import { useIsNarrow } from "../hooks/useMediaQuery";
-import { GameData } from "../models/SongData";
-import { RemotePeerControls } from "../tournament-mode/remote-peer-menu";
-import { useRemotePeers } from "../tournament-mode/remote-peers";
-import { WeightsControls } from "./controls-weights";
-import styles from "./controls.css";
-import { PlayerNamesControls } from "./player-names";
-import { loadConfig, saveConfig } from "../config-persistence";
-import { ErrorBoundary } from "react-error-boundary";
-import { ErrorFallback } from "../utils/error-fallback";
->>>>>>> f531eb4b
 
 function getAvailableDifficulties(gameData: GameData) {
   const s = new Set<string>();
@@ -356,7 +336,6 @@
           />
         </FormGroup>
         <div className={styles.inlineControls}>
-<<<<<<< HEAD
           {!useLevelConstants ? (
             <>
               <FormGroup label="Lvl Min" contentClassName={styles.narrowInput}>
@@ -432,48 +411,6 @@
               </div>
             </>
           )}
-=======
-          <FormGroup
-            label={
-              usesDrawGroups
-                ? t("controls.lowerBoundTier")
-                : t("controls.lowerBoundLvl")
-            }
-            contentClassName={styles.narrowInput}
-          >
-            <NumericInput
-              large
-              fill
-              type="number"
-              inputMode="numeric"
-              value={lowerBound}
-              min={1}
-              max={Math.max(upperBound, lowerBound, 1)}
-              clampValueOnBlur
-              onValueChange={handleLowerBoundChange}
-            />
-          </FormGroup>
-          <FormGroup
-            label={
-              usesDrawGroups
-                ? t("controls.upperBoundTier")
-                : t("controls.upperBoundLvl")
-            }
-            contentClassName={styles.narrowInput}
-          >
-            <NumericInput
-              large
-              fill
-              type="number"
-              inputMode="numeric"
-              value={upperBound}
-              min={lowerBound}
-              max={lvlMax}
-              clampValueOnBlur
-              onValueChange={handleUpperBoundChange}
-            />
-          </FormGroup>
->>>>>>> f531eb4b
         </div>
       </div>
       <Button
