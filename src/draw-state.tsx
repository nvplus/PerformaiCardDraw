<<<<<<< HEAD
import { ReactNode, useEffect } from 'react';
import { UnloadHandler } from './unload-handler';
import { draw } from './card-draw';
import { Drawing } from './models/Drawing';
import FuzzySearch from 'fuzzy-search';
import { GameData, Song } from './models/SongData';
import i18nData from './assets/i18n.json';
import { availableGameData, detectedLanguage } from './utils';
import { ApplyDefaultConfig } from './apply-default-config';
import { ConfigState } from './config-state';
import { IntlProvider } from './intl-provider';
import * as qs from 'query-string';
import createStore from 'zustand';
import shallow from 'zustand/shallow';
=======
import { ReactNode, useEffect } from "react";
import { UnloadHandler } from "./unload-handler";
import { draw } from "./card-draw";
import { Drawing } from "./models/Drawing";
import FuzzySearch from "fuzzy-search";
import { GameData, I18NDict, Song } from "./models/SongData";
import i18nData from "./assets/i18n.json";
import { availableGameData, detectedLanguage } from "./utils";
import { ApplyDefaultConfig } from "./apply-default-config";
import { ConfigState } from "./config-state";
import { IntlProvider } from "./intl-provider";
import { create } from "zustand";
import { shallow } from "zustand/shallow";
import { DataConnection } from "peerjs";
>>>>>>> 8e048ba6

interface DrawState {
  gameData: GameData | null;
  fuzzySearch: FuzzySearch<Song> | null;
  drawings: Drawing[];
  dataSetName: string;
  lastDrawFailed: boolean;
  loadGameData(dataSetName: string): Promise<GameData>;
  /** returns false if no songs could be drawn */
  drawSongs(config: ConfigState): boolean;
  clearDrawings(): void;
  injectRemoteDrawing(d: Drawing, syncWithPeer?: DataConnection): void;
}

export const useDrawState = create<DrawState>((set, get) => ({
  gameData: null,
  fuzzySearch: null,
  drawings: [],
  dataSetName: '',
  lastDrawFailed: false,
  clearDrawings() {
    if (
      get().drawings.length &&
      !window.confirm("This will clear all songs drawn so far. Confirm?")
    ) {
      return;
    }
    set({ drawings: [] });
  },
  async loadGameData(dataSetName: string) {
    const state = get();
    if (state.dataSetName === dataSetName && state.gameData) {
      return state.gameData;
    }
    if (
      state.drawings.length &&
<<<<<<< HEAD
      !confirm('This will clear all songs drawn so far. Confirm?')
=======
      !window.confirm("This will clear all songs drawn so far. Confirm?")
>>>>>>> 8e048ba6
    ) {
      return state.gameData;
    }
    set({
      gameData: null,
      dataSetName,
      drawings: [],
    });
    writeDataSetToUrl(dataSetName);

    const data = (
      await import(
        /* webpackChunkName: "songData" */ `./songs/${dataSetName}.json`
      )
    ).default;
    set({
      dataSetName,
      gameData: data,
      drawings: [],
      fuzzySearch: new FuzzySearch(
        data.songs,
        [
          'name',
          'name_translation',
          'search_hint',
          'artist',
          'artist_translation',
        ],
        {
          sort: true,
        },
      ),
    });
    return data;
  },
  drawSongs(config: ConfigState) {
    const state = get();
    if (!state.gameData) {
      return false;
    }

    const drawing = draw(state.gameData, config);
    if (!drawing.charts.length) {
      set({
        lastDrawFailed: true,
      });
      return false;
    }

    set((prevState) => {
      return {
        drawings: [drawing, ...prevState.drawings].filter(Boolean),
        lastDrawFailed: false,
      };
    });
    return true;
  },
  injectRemoteDrawing(drawing, syncWithPeer) {
    set((prevState) => {
      const currentDrawing = prevState.drawings.find(
        (d) => d.id === drawing.id,
      );
      const newDrawings = prevState.drawings.filter((d) => d.id !== drawing.id);
      newDrawings.unshift(drawing);
      if (currentDrawing) {
        drawing.__syncPeer = currentDrawing.__syncPeer;
      }
      if (syncWithPeer) {
        drawing.__syncPeer = syncWithPeer;
      }
      return {
        drawings: newDrawings,
      };
    });
  },
}));

interface Props {
  defaultDataSet: string;
  children: ReactNode;
}

function getInitialDataSet(defaultDataName: string) {
  const hash = window.location.hash.slice(1);
  if (hash.startsWith('game-')) {
    const targetData = hash.slice(5);
    if (availableGameData.some((d) => d.name === targetData)) {
      return targetData;
    }
  }
  if (
    defaultDataName &&
    availableGameData.some((d) => d.name === defaultDataName)
  ) {
    return defaultDataName;
  }
  return availableGameData[0].name;
}

function writeDataSetToUrl(game: string) {
<<<<<<< HEAD
  const next = `game-${game}`;
  if ('#' + next !== window.location.hash) {
    window.history.replaceState(
      undefined,
      '',
      qs.stringifyUrl({ url: window.location.href, fragmentIdentifier: next })
    );
=======
  const nextHash = `game-${game}`;
  if ("#" + nextHash !== window.location.hash) {
    const nextUrl = new URL(window.location.href);
    nextUrl.hash = encodeURIComponent(nextHash);
    window.history.replaceState(undefined, "", nextUrl);
>>>>>>> 8e048ba6
  }
}

export function DrawStateManager(props: Props) {
  const [gameData, hasDrawings, loadGameData] = useDrawState(
    (state) => [state.gameData, !!state.drawings.length, state.loadGameData],
    shallow,
  );
  useEffect(() => {
    loadGameData(getInitialDataSet(props.defaultDataSet));
  }, [loadGameData, props.defaultDataSet]);

<<<<<<< HEAD
  const allStrings = i18nData as Record<string, Record<string, string>>;
  const useTranslations = allStrings[detectedLanguage] || allStrings['en'];
  const additionalStrings = gameData?.i18n[detectedLanguage];
=======
>>>>>>> 8e048ba6
  return (
    <IntlProvider
      locale={detectedLanguage}
      translations={i18nData as Record<string, I18NDict>}
      mergeTranslations={gameData?.i18n}
    >
      <ApplyDefaultConfig defaults={gameData?.defaults} />
      <UnloadHandler confirmUnload={hasDrawings} />
      {props.children}
    </IntlProvider>
  );
}<|MERGE_RESOLUTION|>--- conflicted
+++ resolved
@@ -1,34 +1,17 @@
-<<<<<<< HEAD
 import { ReactNode, useEffect } from 'react';
 import { UnloadHandler } from './unload-handler';
 import { draw } from './card-draw';
 import { Drawing } from './models/Drawing';
 import FuzzySearch from 'fuzzy-search';
-import { GameData, Song } from './models/SongData';
+import { GameData, I18NDict, Song } from './models/SongData';
 import i18nData from './assets/i18n.json';
 import { availableGameData, detectedLanguage } from './utils';
 import { ApplyDefaultConfig } from './apply-default-config';
 import { ConfigState } from './config-state';
 import { IntlProvider } from './intl-provider';
-import * as qs from 'query-string';
-import createStore from 'zustand';
-import shallow from 'zustand/shallow';
-=======
-import { ReactNode, useEffect } from "react";
-import { UnloadHandler } from "./unload-handler";
-import { draw } from "./card-draw";
-import { Drawing } from "./models/Drawing";
-import FuzzySearch from "fuzzy-search";
-import { GameData, I18NDict, Song } from "./models/SongData";
-import i18nData from "./assets/i18n.json";
-import { availableGameData, detectedLanguage } from "./utils";
-import { ApplyDefaultConfig } from "./apply-default-config";
-import { ConfigState } from "./config-state";
-import { IntlProvider } from "./intl-provider";
-import { create } from "zustand";
-import { shallow } from "zustand/shallow";
-import { DataConnection } from "peerjs";
->>>>>>> 8e048ba6
+import { create } from 'zustand';
+import { shallow } from 'zustand/shallow';
+import { DataConnection } from 'peerjs';
 
 interface DrawState {
   gameData: GameData | null;
@@ -52,7 +35,7 @@
   clearDrawings() {
     if (
       get().drawings.length &&
-      !window.confirm("This will clear all songs drawn so far. Confirm?")
+      !window.confirm('This will clear all songs drawn so far. Confirm?')
     ) {
       return;
     }
@@ -65,11 +48,7 @@
     }
     if (
       state.drawings.length &&
-<<<<<<< HEAD
-      !confirm('This will clear all songs drawn so far. Confirm?')
-=======
-      !window.confirm("This will clear all songs drawn so far. Confirm?")
->>>>>>> 8e048ba6
+      !window.confirm('This will clear all songs drawn so far. Confirm?')
     ) {
       return state.gameData;
     }
@@ -100,7 +79,7 @@
         ],
         {
           sort: true,
-        },
+        }
       ),
     });
     return data;
@@ -130,7 +109,7 @@
   injectRemoteDrawing(drawing, syncWithPeer) {
     set((prevState) => {
       const currentDrawing = prevState.drawings.find(
-        (d) => d.id === drawing.id,
+        (d) => d.id === drawing.id
       );
       const newDrawings = prevState.drawings.filter((d) => d.id !== drawing.id);
       newDrawings.unshift(drawing);
@@ -170,39 +149,23 @@
 }
 
 function writeDataSetToUrl(game: string) {
-<<<<<<< HEAD
-  const next = `game-${game}`;
-  if ('#' + next !== window.location.hash) {
-    window.history.replaceState(
-      undefined,
-      '',
-      qs.stringifyUrl({ url: window.location.href, fragmentIdentifier: next })
-    );
-=======
   const nextHash = `game-${game}`;
-  if ("#" + nextHash !== window.location.hash) {
+  if ('#' + nextHash !== window.location.hash) {
     const nextUrl = new URL(window.location.href);
     nextUrl.hash = encodeURIComponent(nextHash);
-    window.history.replaceState(undefined, "", nextUrl);
->>>>>>> 8e048ba6
+    window.history.replaceState(undefined, '', nextUrl);
   }
 }
 
 export function DrawStateManager(props: Props) {
   const [gameData, hasDrawings, loadGameData] = useDrawState(
     (state) => [state.gameData, !!state.drawings.length, state.loadGameData],
-    shallow,
+    shallow
   );
   useEffect(() => {
     loadGameData(getInitialDataSet(props.defaultDataSet));
   }, [loadGameData, props.defaultDataSet]);
 
-<<<<<<< HEAD
-  const allStrings = i18nData as Record<string, Record<string, string>>;
-  const useTranslations = allStrings[detectedLanguage] || allStrings['en'];
-  const additionalStrings = gameData?.i18n[detectedLanguage];
-=======
->>>>>>> 8e048ba6
   return (
     <IntlProvider
       locale={detectedLanguage}
