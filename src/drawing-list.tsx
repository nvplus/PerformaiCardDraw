--- conflicted
+++ resolved
@@ -5,45 +5,34 @@
   useDeferredValue,
   useEffect,
   useState,
-} from "react";
-import styles from "./drawing-list.css";
-import { useDrawState } from "./draw-state";
-import { useConfigState } from "./config-state";
-<<<<<<< HEAD
-import { EligibleChartsList } from "./eligible-charts-list";
-import { Callout, NonIdealState } from "@blueprintjs/core";
-=======
-import { Callout, NonIdealState, Spinner } from "@blueprintjs/core";
-import { IconNames } from "@blueprintjs/icons";
->>>>>>> 8e048ba6
-import logo from "./assets/ddr-tools-256.png";
+} from 'react';
+import styles from './drawing-list.css';
+import { useDrawState } from './draw-state';
+import { useConfigState } from './config-state';
+import { Callout, NonIdealState, Spinner } from '@blueprintjs/core';
+import { IconNames } from '@blueprintjs/icons';
+import logo from './assets/ddr-tools-256.png';
 
-const EligibleChartsList = lazy(() => import("./eligible-charts"));
-const DrawnSet = lazy(() => import("./drawn-set"));
+const EligibleChartsList = lazy(() => import('./eligible-charts'));
+const DrawnSet = lazy(() => import('./drawn-set'));
 
-<<<<<<< HEAD
-const ScrollableDrawings = memo((props: { drawings: Drawing[] }) => {
-  return (
-    <div className={styles.container}>{props.drawings.map(renderDrawing)}</div>
-=======
 const ScrollableDrawings = memo(() => {
   const drawings = useDeferredValue(useDrawState((s) => s.drawings));
   return (
-    <div>
+    <div className={styles.container}>
       {drawings.map((d) => (
         <DrawnSet key={d.id} drawing={d} />
       ))}
     </div>
->>>>>>> 8e048ba6
   );
 });
 
 export function DrawingList() {
   const hasDrawings = useDeferredValue(
-    useDrawState((s) => !!s.drawings.length),
+    useDrawState((s) => !!s.drawings.length)
   );
   const showEligible = useDeferredValue(
-    useConfigState((cfg) => cfg.showEligibleCharts),
+    useConfigState((cfg) => cfg.showEligibleCharts)
   );
   if (showEligible) {
     return (
@@ -59,15 +48,12 @@
           icon={<img src={logo} height={128} />}
           title="Performai Card Draw"
           description="Click 'Draw' above to draw some songs at random. Chose from other games in the top left menu."
-<<<<<<< HEAD
-=======
           action={
             <Callout intent="primary" icon={IconNames.ThirdParty}>
               Networking features now available! Start with the new tab in
               settings.
             </Callout>
           }
->>>>>>> 8e048ba6
         />
       </div>
     );
@@ -90,7 +76,7 @@
     return () => clearTimeout(timeout);
   }, [props.timeout, show]);
   if (show) {
-    return <Spinner style={{ marginTop: "15px" }} />;
+    return <Spinner style={{ marginTop: '15px' }} />;
   }
   return null;
 }