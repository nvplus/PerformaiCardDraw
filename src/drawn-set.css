--- conflicted
+++ resolved
@@ -13,17 +13,14 @@
   padding: 10px;
   overflow: hidden;
   flex-wrap: wrap;
-<<<<<<< HEAD
-  width: 100%;
-  max-width: 1420px;
-=======
 }
 
 .drawing {
   position: relative;
+  width: 100%;
+  max-width: 1420px;
 }
 
 body:global(.obs-layer) .drawing {
   background-image: none !important;
->>>>>>> 8e048ba6
 }