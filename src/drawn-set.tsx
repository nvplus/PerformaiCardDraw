--- conflicted
+++ resolved
@@ -1,5 +1,5 @@
-<<<<<<< HEAD
 import { memo, useState } from 'react';
+import { ErrorBoundary } from 'react-error-boundary';
 import { SongCard } from './song-card';
 import styles from './drawn-set.css';
 import { Drawing } from './models/Drawing';
@@ -8,20 +8,8 @@
 import { DrawingActions } from './tournament-mode/drawing-actions';
 import { SyncWithPeers } from './tournament-mode/sync-with-peers';
 import { useConfigState } from './config-state';
+import { ErrorFallback } from './utils/error-fallback';
 import { AnimatePresence, motion } from 'framer-motion';
-=======
-import { memo, useState } from "react";
-import { ErrorBoundary } from "react-error-boundary";
-import { SongCard } from "./song-card";
-import styles from "./drawn-set.css";
-import { Drawing } from "./models/Drawing";
-import { SetLabels } from "./tournament-mode/drawing-labels";
-import { DrawingProvider, useDrawing } from "./drawing-context";
-import { DrawingActions } from "./tournament-mode/drawing-actions";
-import { SyncWithPeers } from "./tournament-mode/sync-with-peers";
-import { useConfigState } from "./config-state";
-import { ErrorFallback } from "./utils/error-fallback";
->>>>>>> f531eb4b
 
 const HUE_STEP = (255 / 8) * 3;
 let hue = Math.floor(Math.random() * 255);
@@ -143,10 +131,10 @@
             className={styles.drawing}
             style={{
               backgroundImage,
-              padding: "2em",
-              minHeight: "15em",
-              display: "flex",
-              justifyContent: "center",
+              padding: '2em',
+              minHeight: '15em',
+              display: 'flex',
+              justifyContent: 'center',
             }}
           >
             <ErrorFallback />
