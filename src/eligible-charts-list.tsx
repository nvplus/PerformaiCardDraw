import { eligibleCharts } from "./card-draw";
import { useConfigState } from "./config-state";
import { useDrawState } from "./draw-state";
import { SongCard } from "./song-card";
import styles from "./drawing-list.css";
import { EligibleChart } from "./models/Drawing";
import {
  HTMLSelect,
  Navbar,
  NavbarGroup,
  NavbarDivider,
  Spinner,
} from "@blueprintjs/core";
import { useIntl } from "./hooks/useIntl";
import { useIsNarrow } from "./hooks/useMediaQuery";
import { atom, useAtom } from "jotai";
<<<<<<< HEAD
=======
import { useDeferredValue, useMemo } from "react";
>>>>>>> 6be3cbca

function songKeyFromChart(chart: EligibleChart) {
  return `${chart.name}:${chart.artist}`;
}

const currentTabAtom = atom("all");

export function EligibleChartsListFilter() {
  const { t } = useIntl();
  const [currentTab, setCurrentTab] = useAtom(currentTabAtom);
  const selectedFlags = Array.from(useConfigState((cfg) => cfg.flags));

  if (!selectedFlags.length) {
    return null;
  }

  selectedFlags.unshift("all");

  return (
    <HTMLSelect
      value={currentTab}
      onChange={(e) => setCurrentTab(e.currentTarget.value)}
      options={Array.from(selectedFlags).map((flag) => ({
        value: flag,
        label: flag === "all" ? "All charts" : t(`meta.${flag}`),
      }))}
    />
  );
}

export function EligibleChartsList() {
  const gameData = useDrawState((s) => s.gameData);
  const [currentTab] = useDeferredValue(useAtom(currentTabAtom));
  const configState = useDeferredValue(useConfigState());
  const isNarrow = useIsNarrow();
  const isDisplayFiltered = currentTab !== "all";

  if (!gameData) {
    return <Spinner />;
  }
  const charts = Array.from(eligibleCharts(configState, gameData.songs));
  const songs = new Set<string>();
  const cards = useMemo(
    () =>
      charts
        .map((chart, index) => {
          songs.add(songKeyFromChart(chart));
          if (isDisplayFiltered && chart.flags.every((f) => f !== currentTab)) {
            return null;
          }
          return <SongCard chart={chart} key={index} />;
        })
        .filter(Boolean),
    [currentTab, charts]
  );

  return (
    <>
      <Navbar
        style={{
          position: "sticky",
          top: "50px",
        }}
      >
        <NavbarGroup>
          {charts.length} eligible charts from {songs.size} songs (of{" "}
          {gameData.songs.length} total)
        </NavbarGroup>
        {configState.flags.size > 0 && !isNarrow && (
          <NavbarGroup>
            <NavbarDivider />
            <EligibleChartsListFilter />
          </NavbarGroup>
        )}
      </Navbar>
      <div className={styles.chartList}>{cards}</div>
    </>
  );
}<|MERGE_RESOLUTION|>--- conflicted
+++ resolved
@@ -14,10 +14,7 @@
 import { useIntl } from "./hooks/useIntl";
 import { useIsNarrow } from "./hooks/useMediaQuery";
 import { atom, useAtom } from "jotai";
-<<<<<<< HEAD
-=======
 import { useDeferredValue, useMemo } from "react";
->>>>>>> 6be3cbca
 
 function songKeyFromChart(chart: EligibleChart) {
   return `${chart.name}:${chart.artist}`;
