--- conflicted
+++ resolved
@@ -1,10 +1,5 @@
-<<<<<<< HEAD
 import { useIntl } from './hooks/useIntl';
-import { GameData } from './models/SongData';
-=======
-import { useIntl } from "./hooks/useIntl";
-import { GameData, I18NDict } from "./models/SongData";
->>>>>>> 8e048ba6
+import { GameData, I18NDict } from './models/SongData';
 
 export function getMetaString(t: (key: string) => string, key: string) {
   return t('meta.' + key);
@@ -28,7 +23,6 @@
   return <>{getDiffClass(t, diffClass)}</>;
 }
 
-<<<<<<< HEAD
 export function formatLevel(level: number) {
   if (level % 1 === 0.5) {
     return `${Math.trunc(level)}+`;
@@ -45,10 +39,10 @@
     song.charts.forEach((chart) => levelSet.add(chart.lvl));
   });
   return [...levelSet].sort((a, b) => a - b);
-=======
+}
+
 export function getDiffAbbr(gameData: GameData, diffClass: string) {
-  return ((gameData.i18n.en as I18NDict)["$abbr"] as I18NDict)[
+  return ((gameData.i18n.en as I18NDict)['$abbr'] as I18NDict)[
     diffClass
   ] as string;
->>>>>>> 8e048ba6
 }