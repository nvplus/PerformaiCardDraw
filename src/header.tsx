--- conflicted
+++ resolved
@@ -6,17 +6,17 @@
   MenuItem,
   Navbar,
   Popover,
-} from "@blueprintjs/core";
-import { IconNames } from "@blueprintjs/icons";
-import { useState } from "react";
-import { About } from "./about";
-import Container from "./Container";
-import { HeaderControls } from "./controls";
-import { useIntl } from "./hooks/useIntl";
-import { LastUpdate } from "./last-update";
-import { ThemeToggle } from "./theme-toggle";
-import { DataLoadingSpinner, VersionSelect } from "./version-select";
-import { useDrawState } from "./draw-state";
+} from '@blueprintjs/core';
+import { IconNames } from '@blueprintjs/icons';
+import { useState } from 'react';
+import { About } from './about';
+import Container from './Container';
+import { HeaderControls } from './controls';
+import { useIntl } from './hooks/useIntl';
+import { LastUpdate } from './last-update';
+import { ThemeToggle } from './theme-toggle';
+import { DataLoadingSpinner, VersionSelect } from './version-select';
+import { useDrawState } from './draw-state';
 
 export function Header() {
   const [aboutOpen, setAboutOpen] = useState(false);
@@ -29,19 +29,19 @@
       <MenuItem
         icon={IconNames.Trash}
         onClick={clearDrawings}
-        text={t("clearDrawings")}
+        text={t('clearDrawings')}
         disabled={!haveDrawings}
       />
       <MenuItem
         icon={IconNames.INFO_SIGN}
         onClick={() => setAboutOpen(true)}
-        text={t("credits")}
+        text={t('credits')}
       />
       <MenuItem
         icon="help"
         target="_blank"
         href="https://github.com/noahm/DDRCardDraw/blob/main/docs/readme.md"
-        text={t("help")}
+        text={t('help')}
       />
       <ThemeToggle />
       <LastUpdate />
@@ -51,45 +51,26 @@
   return (
     <Navbar
       style={{
-        position: "sticky",
+        position: 'sticky',
         top: 0,
       }}
     >
-<<<<<<< HEAD
       <Container>
         <Dialog isOpen={aboutOpen} onClose={() => setAboutOpen(false)}>
           <About />
         </Dialog>
         <Navbar.Group align={Alignment.LEFT}>
-          <Popover2 content={menu} placement="bottom-start">
+          <Popover content={menu} placement="bottom-start">
             <Button icon={IconNames.MENU} />
-          </Popover2>
+          </Popover>
           <Navbar.Divider />
-          <Tooltip2 content="Change Song Data" placement="bottom">
-            <VersionSelect />
-          </Tooltip2>
+          <VersionSelect />
           <DataLoadingSpinner />
         </Navbar.Group>
         <Navbar.Group align={Alignment.RIGHT}>
           <HeaderControls />
         </Navbar.Group>
       </Container>
-=======
-      <Dialog isOpen={aboutOpen} onClose={() => setAboutOpen(false)}>
-        <About />
-      </Dialog>
-      <Navbar.Group align={Alignment.LEFT}>
-        <Popover content={menu} placement="bottom-start">
-          <Button icon={IconNames.MENU} />
-        </Popover>
-        <Navbar.Divider />
-        <VersionSelect />
-        <DataLoadingSpinner />
-      </Navbar.Group>
-      <Navbar.Group align={Alignment.RIGHT}>
-        <HeaderControls />
-      </Navbar.Group>
->>>>>>> 8e048ba6
     </Navbar>
   );
 }