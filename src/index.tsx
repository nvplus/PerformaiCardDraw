--- conflicted
+++ resolved
@@ -1,13 +1,8 @@
-import { App } from "./app";
-import { createRoot } from "react-dom/client";
-import styles from "./app.css";
-const appRoot = document.createElement("main");
+import { App } from './app';
+import { createRoot } from 'react-dom/client';
+import styles from './app.css';
+const appRoot = document.createElement('main');
 document.body.prepend(appRoot);
-<<<<<<< HEAD
 appRoot.className = styles.main;
-render(<App />, appRoot);
-=======
-appRoot.className = styles.container;
 const root = createRoot(appRoot);
-root.render(<App />);
->>>>>>> 8e048ba6
+root.render(<App />);