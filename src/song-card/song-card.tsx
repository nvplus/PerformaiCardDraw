--- conflicted
+++ resolved
@@ -1,17 +1,3 @@
-<<<<<<< HEAD
-import classNames from 'classnames';
-import { detectedLanguage } from '../utils';
-import styles from './song-card.css';
-import { useState } from 'react';
-import { IconMenu } from './icon-menu';
-import { CardLabel, LabelType } from './card-label';
-import { DrawnChart } from '../models/Drawing';
-import { AbbrDifficulty, formatLevel } from '../game-data-utils';
-import { useDifficultyColor } from '../hooks/useDifficultyColor';
-import { Popover2 } from '@blueprintjs/popover2';
-import { SongSearch } from '../song-search';
-import { useDrawState } from '../draw-state';
-=======
 import { Popover } from "@blueprintjs/core";
 import classNames from "classnames";
 import { useMemo, useState } from "react";
@@ -23,9 +9,9 @@
 import { detectedLanguage } from "../utils";
 import { CardLabel, LabelType } from "./card-label";
 import { IconMenu } from "./icon-menu";
-import { ShockBadge } from "./shock-badge";
 import styles from "./song-card.css";
->>>>>>> 8e048ba6
+import { formatLevel } from "../game-data-utils";
+import { useDrawState } from "../draw-state";
 
 const isJapanese = detectedLanguage === 'ja';
 
@@ -219,7 +205,6 @@
           className={styles.cardFooter}
           style={{ backgroundColor: diffColor }}
         >
-<<<<<<< HEAD
           <div className={styles.bpm}>
             {dataSetName.startsWith('maimai')
               ? chart.flags.findIndex((flag) => flag === 'std') !== -1
@@ -229,13 +214,7 @@
           </div>
 
           <div className={styles.difficulty}>
-            <AbbrDifficulty diffClass={difficultyClass} /> {formatLevel(level)}
-=======
-          <div className={styles.bpm}>{bpm} BPM</div>
-          {flags.includes("shock") && <ShockBadge />}
-          <div className={styles.difficulty}>
-            {diffAbbr} {level}
->>>>>>> 8e048ba6
+            {diffAbbr} {formatLevel(level)}
           </div>
         </div>
       </Popover>
