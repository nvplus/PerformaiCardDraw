--- conflicted
+++ resolved
@@ -1,11 +1,6 @@
-<<<<<<< HEAD
 import { Song } from './models/SongData';
-import { Music } from 'react-feather';
-=======
-import { Song } from "./models/SongData";
-import { Icon } from "@blueprintjs/core";
-import { IconNames } from "@blueprintjs/icons";
->>>>>>> 8e048ba6
+import { Icon } from '@blueprintjs/core';
+import { IconNames } from '@blueprintjs/icons';
 
 interface Props {
   song: Song;
