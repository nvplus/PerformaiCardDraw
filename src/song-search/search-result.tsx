<<<<<<< HEAD
import { AbbrDifficulty, formatLevel } from "../game-data-utils";
import { useDifficultyColor } from "../hooks/useDifficultyColor";
=======
import { AbbrDifficulty } from "../game-data-utils";
>>>>>>> 8e048ba6
import { useIntl } from "../hooks/useIntl";
import { Song, Chart } from "../models/SongData";
import { SongJacket } from "../song-jacket";
import styles from "./song-search.css";
import { MenuItem } from "@blueprintjs/core";

export interface SearchResultData {
  song: Song;
  chart: Chart | "none";
}

interface ResultsProps {
  data: SearchResultData;
  selected: boolean;
  handleClick: React.MouseEventHandler<HTMLElement>;
}

export function SearchResult({ data, selected, handleClick }: ResultsProps) {
  const song = data.song;
  const { t } = useIntl();
  let label: string | JSX.Element;
  let disabled = false;
  if (typeof data.chart === "object") {
    label = (
      <>
        <AbbrDifficulty diffClass={data.chart.diffClass} />{" "}
        {formatLevel(data.chart.lvl)}
      </>
    );
  } else if (typeof data.chart === "string") {
    label = t("noMatchingCharts");
    disabled = true;
  } else {
    label = song.artist_translation || song.artist;
  }

  return (
    <MenuItem
      selected={selected}
      disabled={disabled}
      icon={<SongJacket song={song} height={26} className={styles.img} />}
      text={song.name_translation || song.name}
      label={label as string}
      onClick={handleClick}
    />
  );
}<|MERGE_RESOLUTION|>--- conflicted
+++ resolved
@@ -1,9 +1,4 @@
-<<<<<<< HEAD
 import { AbbrDifficulty, formatLevel } from "../game-data-utils";
-import { useDifficultyColor } from "../hooks/useDifficultyColor";
-=======
-import { AbbrDifficulty } from "../game-data-utils";
->>>>>>> 8e048ba6
 import { useIntl } from "../hooks/useIntl";
 import { Song, Chart } from "../models/SongData";
 import { SongJacket } from "../song-jacket";
