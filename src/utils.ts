--- conflicted
+++ resolved
@@ -46,13 +46,13 @@
   }>
 ).sort((a, b) => (a.display < b.display ? -1 : 1));
 
-<<<<<<< HEAD
 export function firstOf<T>(iter: IterableIterator<T>): T | undefined {
   const next = iter.next();
   if (!next.done) {
     return next.value;
   }
-=======
+}
+
 /**
  * Data structure to count the number of times a given item is added
  */
@@ -108,5 +108,4 @@
   has(item: T): boolean;
   values(): IterableIterator<T>;
   valuesWithCount(): IterableIterator<[T, number]>;
->>>>>>> 3fd34c08
 }