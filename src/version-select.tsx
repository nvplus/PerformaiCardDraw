--- conflicted
+++ resolved
@@ -1,35 +1,21 @@
-<<<<<<< HEAD
-import { HTMLSelect, Spinner, SpinnerSize } from '@blueprintjs/core';
-import { ReactNode, useEffect, useState } from 'react';
-import { useDrawState } from './draw-state';
-import { useDataSets } from './hooks/useDataSets';
-import styles from './app.css';
-=======
 import {
   Button,
   Menu,
   MenuItem,
   Spinner,
   SpinnerSize,
-} from "@blueprintjs/core";
-import { Select } from "@blueprintjs/select";
-import { ReactNode, useEffect, useState } from "react";
-import { useDrawState } from "./draw-state";
-import { useDataSets } from "./hooks/useDataSets";
-import { groupGameData } from "./utils";
-import { useIntl } from "./hooks/useIntl";
->>>>>>> 8e048ba6
+} from '@blueprintjs/core';
+import { Select } from '@blueprintjs/select';
+import { ReactNode, useEffect, useState } from 'react';
+import { useDrawState } from './draw-state';
+import { useDataSets } from './hooks/useDataSets';
+import { groupGameData } from './utils';
+import { useIntl } from './hooks/useIntl';
 
 export function VersionSelect() {
   const { t } = useIntl();
   const { current, available, loadData } = useDataSets();
   return (
-<<<<<<< HEAD
-    <HTMLSelect
-      className={styles.versionSelect}
-      value={current.name}
-      onChange={(e) => loadData(e.currentTarget.value)}
-=======
     <Select
       items={available}
       filterable={false}
@@ -37,16 +23,16 @@
         const groupedItems = groupGameData(listProps.filteredItems);
         return (
           <Menu role="listbox" ulRef={listProps.itemsParentRef}>
-            <MenuItem disabled text={t("gameMenu.title")} />
+            <MenuItem disabled text={t('gameMenu.title')} />
             {groupedItems.map((item) => {
-              if (item.type === "game") {
+              if (item.type === 'game') {
                 return listProps.renderItem(item, item.index);
               } else {
                 return (
                   <MenuItem
                     key={item.name}
                     icon="folder-open"
-                    text={t("gameMenu.parent." + item.name)}
+                    text={t('gameMenu.parent.' + item.name)}
                   >
                     {item.games.map((g) => listProps.renderItem(g, g.index))}
                   </MenuItem>
@@ -62,7 +48,7 @@
           handleClick: onClick,
           handleFocus: onFocus,
           modifiers: { active, disabled, matchesPredicate },
-        },
+        }
       ) =>
         matchesPredicate ? null : (
           <MenuItem
@@ -76,7 +62,6 @@
         )
       }
       onItemSelect={(item) => loadData(item.name)}
->>>>>>> 8e048ba6
     >
       <Button text={current.display} rightIcon="double-caret-vertical" />
     </Select>
